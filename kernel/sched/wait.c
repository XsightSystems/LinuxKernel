/*
 * Generic waiting primitives.
 *
 * (C) 2004 Nadia Yvette Chambers, Oracle
 */
#include <linux/init.h>
#include <linux/export.h>
#include <linux/sched/signal.h>
#include <linux/sched/debug.h>
#include <linux/mm.h>
#include <linux/wait.h>
#include <linux/hash.h>
#include <linux/kthread.h>

void __init_waitqueue_head(struct wait_queue_head *wq_head, const char *name, struct lock_class_key *key)
{
	spin_lock_init(&wq_head->lock);
	lockdep_set_class_and_name(&wq_head->lock, key, name);
	INIT_LIST_HEAD(&wq_head->head);
}

EXPORT_SYMBOL(__init_waitqueue_head);

void add_wait_queue(struct wait_queue_head *wq_head, struct wait_queue_entry *wq_entry)
{
	unsigned long flags;

	wq_entry->flags &= ~WQ_FLAG_EXCLUSIVE;
	spin_lock_irqsave(&wq_head->lock, flags);
	__add_wait_queue_entry_tail(wq_head, wq_entry);
	spin_unlock_irqrestore(&wq_head->lock, flags);
}
EXPORT_SYMBOL(add_wait_queue);

void add_wait_queue_exclusive(struct wait_queue_head *wq_head, struct wait_queue_entry *wq_entry)
{
	unsigned long flags;

	wq_entry->flags |= WQ_FLAG_EXCLUSIVE;
	spin_lock_irqsave(&wq_head->lock, flags);
	__add_wait_queue_entry_tail(wq_head, wq_entry);
	spin_unlock_irqrestore(&wq_head->lock, flags);
}
EXPORT_SYMBOL(add_wait_queue_exclusive);

void remove_wait_queue(struct wait_queue_head *wq_head, struct wait_queue_entry *wq_entry)
{
	unsigned long flags;

	spin_lock_irqsave(&wq_head->lock, flags);
	__remove_wait_queue(wq_head, wq_entry);
	spin_unlock_irqrestore(&wq_head->lock, flags);
}
EXPORT_SYMBOL(remove_wait_queue);

/*
 * Scan threshold to break wait queue walk.
 * This allows a waker to take a break from holding the
 * wait queue lock during the wait queue walk.
 */
#define WAITQUEUE_WALK_BREAK_CNT 64

/*
 * The core wakeup function. Non-exclusive wakeups (nr_exclusive == 0) just
 * wake everything up. If it's an exclusive wakeup (nr_exclusive == small +ve
 * number) then we wake all the non-exclusive tasks and one exclusive task.
 *
 * There are circumstances in which we can try to wake a task which has already
 * started to run but is not in state TASK_RUNNING. try_to_wake_up() returns
 * zero in this (rare) case, and we handle it by continuing to scan the queue.
 */
<<<<<<< HEAD
static void __wake_up_common(struct wait_queue_head *wq_head, unsigned int mode,
			int nr_exclusive, int wake_flags, void *key)
{
	wait_queue_entry_t *curr, *next;

	list_for_each_entry_safe(curr, next, &wq_head->head, entry) {
		unsigned flags = curr->flags;
		int ret = curr->func(curr, mode, wake_flags, key);
		if (ret < 0)
			break;
		if (ret && (flags & WQ_FLAG_EXCLUSIVE) && !--nr_exclusive)
=======
static int __wake_up_common(struct wait_queue_head *wq_head, unsigned int mode,
			int nr_exclusive, int wake_flags, void *key,
			wait_queue_entry_t *bookmark)
{
	wait_queue_entry_t *curr, *next;
	int cnt = 0;

	if (bookmark && (bookmark->flags & WQ_FLAG_BOOKMARK)) {
		curr = list_next_entry(bookmark, entry);

		list_del(&bookmark->entry);
		bookmark->flags = 0;
	} else
		curr = list_first_entry(&wq_head->head, wait_queue_entry_t, entry);

	if (&curr->entry == &wq_head->head)
		return nr_exclusive;

	list_for_each_entry_safe_from(curr, next, &wq_head->head, entry) {
		unsigned flags = curr->flags;
		int ret;

		if (flags & WQ_FLAG_BOOKMARK)
			continue;

		ret = curr->func(curr, mode, wake_flags, key);
		if (ret < 0)
>>>>>>> bb176f67
			break;
		if (ret && (flags & WQ_FLAG_EXCLUSIVE) && !--nr_exclusive)
			break;

		if (bookmark && (++cnt > WAITQUEUE_WALK_BREAK_CNT) &&
				(&next->entry != &wq_head->head)) {
			bookmark->flags = WQ_FLAG_BOOKMARK;
			list_add_tail(&bookmark->entry, &next->entry);
			break;
		}
	}
	return nr_exclusive;
}

static void __wake_up_common_lock(struct wait_queue_head *wq_head, unsigned int mode,
			int nr_exclusive, int wake_flags, void *key)
{
	unsigned long flags;
	wait_queue_entry_t bookmark;

	bookmark.flags = 0;
	bookmark.private = NULL;
	bookmark.func = NULL;
	INIT_LIST_HEAD(&bookmark.entry);

	spin_lock_irqsave(&wq_head->lock, flags);
	nr_exclusive = __wake_up_common(wq_head, mode, nr_exclusive, wake_flags, key, &bookmark);
	spin_unlock_irqrestore(&wq_head->lock, flags);

	while (bookmark.flags & WQ_FLAG_BOOKMARK) {
		spin_lock_irqsave(&wq_head->lock, flags);
		nr_exclusive = __wake_up_common(wq_head, mode, nr_exclusive,
						wake_flags, key, &bookmark);
		spin_unlock_irqrestore(&wq_head->lock, flags);
	}
}

/**
 * __wake_up - wake up threads blocked on a waitqueue.
 * @wq_head: the waitqueue
 * @mode: which threads
 * @nr_exclusive: how many wake-one or wake-many threads to wake up
 * @key: is directly passed to the wakeup function
 *
 * It may be assumed that this function implies a write memory barrier before
 * changing the task state if and only if any tasks are woken up.
 */
void __wake_up(struct wait_queue_head *wq_head, unsigned int mode,
			int nr_exclusive, void *key)
{
<<<<<<< HEAD
	unsigned long flags;

	spin_lock_irqsave(&wq_head->lock, flags);
	__wake_up_common(wq_head, mode, nr_exclusive, 0, key);
	spin_unlock_irqrestore(&wq_head->lock, flags);
=======
	__wake_up_common_lock(wq_head, mode, nr_exclusive, 0, key);
>>>>>>> bb176f67
}
EXPORT_SYMBOL(__wake_up);

/*
 * Same as __wake_up but called with the spinlock in wait_queue_head_t held.
 */
void __wake_up_locked(struct wait_queue_head *wq_head, unsigned int mode, int nr)
{
<<<<<<< HEAD
	__wake_up_common(wq_head, mode, nr, 0, NULL);
=======
	__wake_up_common(wq_head, mode, nr, 0, NULL, NULL);
>>>>>>> bb176f67
}
EXPORT_SYMBOL_GPL(__wake_up_locked);

void __wake_up_locked_key(struct wait_queue_head *wq_head, unsigned int mode, void *key)
{
<<<<<<< HEAD
	__wake_up_common(wq_head, mode, 1, 0, key);
=======
	__wake_up_common(wq_head, mode, 1, 0, key, NULL);
>>>>>>> bb176f67
}
EXPORT_SYMBOL_GPL(__wake_up_locked_key);

void __wake_up_locked_key_bookmark(struct wait_queue_head *wq_head,
		unsigned int mode, void *key, wait_queue_entry_t *bookmark)
{
	__wake_up_common(wq_head, mode, 1, 0, key, bookmark);
}
EXPORT_SYMBOL_GPL(__wake_up_locked_key_bookmark);

/**
 * __wake_up_sync_key - wake up threads blocked on a waitqueue.
 * @wq_head: the waitqueue
 * @mode: which threads
 * @nr_exclusive: how many wake-one or wake-many threads to wake up
 * @key: opaque value to be passed to wakeup targets
 *
 * The sync wakeup differs that the waker knows that it will schedule
 * away soon, so while the target thread will be woken up, it will not
 * be migrated to another CPU - ie. the two threads are 'synchronized'
 * with each other. This can prevent needless bouncing between CPUs.
 *
 * On UP it can prevent extra preemption.
 *
 * It may be assumed that this function implies a write memory barrier before
 * changing the task state if and only if any tasks are woken up.
 */
void __wake_up_sync_key(struct wait_queue_head *wq_head, unsigned int mode,
			int nr_exclusive, void *key)
{
	int wake_flags = 1; /* XXX WF_SYNC */

	if (unlikely(!wq_head))
		return;

	if (unlikely(nr_exclusive != 1))
		wake_flags = 0;

<<<<<<< HEAD
	spin_lock_irqsave(&wq_head->lock, flags);
	__wake_up_common(wq_head, mode, nr_exclusive, wake_flags, key);
	spin_unlock_irqrestore(&wq_head->lock, flags);
=======
	__wake_up_common_lock(wq_head, mode, nr_exclusive, wake_flags, key);
>>>>>>> bb176f67
}
EXPORT_SYMBOL_GPL(__wake_up_sync_key);

/*
 * __wake_up_sync - see __wake_up_sync_key()
 */
void __wake_up_sync(struct wait_queue_head *wq_head, unsigned int mode, int nr_exclusive)
{
	__wake_up_sync_key(wq_head, mode, nr_exclusive, NULL);
}
EXPORT_SYMBOL_GPL(__wake_up_sync);	/* For internal use only */

/*
 * Note: we use "set_current_state()" _after_ the wait-queue add,
 * because we need a memory barrier there on SMP, so that any
 * wake-function that tests for the wait-queue being active
 * will be guaranteed to see waitqueue addition _or_ subsequent
 * tests in this thread will see the wakeup having taken place.
 *
 * The spin_unlock() itself is semi-permeable and only protects
 * one way (it only protects stuff inside the critical region and
 * stops them from bleeding out - it would still allow subsequent
 * loads to move into the critical region).
 */
void
prepare_to_wait(struct wait_queue_head *wq_head, struct wait_queue_entry *wq_entry, int state)
{
	unsigned long flags;

	wq_entry->flags &= ~WQ_FLAG_EXCLUSIVE;
	spin_lock_irqsave(&wq_head->lock, flags);
	if (list_empty(&wq_entry->entry))
		__add_wait_queue(wq_head, wq_entry);
	set_current_state(state);
	spin_unlock_irqrestore(&wq_head->lock, flags);
}
EXPORT_SYMBOL(prepare_to_wait);

void
prepare_to_wait_exclusive(struct wait_queue_head *wq_head, struct wait_queue_entry *wq_entry, int state)
{
	unsigned long flags;

	wq_entry->flags |= WQ_FLAG_EXCLUSIVE;
	spin_lock_irqsave(&wq_head->lock, flags);
	if (list_empty(&wq_entry->entry))
		__add_wait_queue_entry_tail(wq_head, wq_entry);
	set_current_state(state);
	spin_unlock_irqrestore(&wq_head->lock, flags);
}
EXPORT_SYMBOL(prepare_to_wait_exclusive);

void init_wait_entry(struct wait_queue_entry *wq_entry, int flags)
{
	wq_entry->flags = flags;
	wq_entry->private = current;
	wq_entry->func = autoremove_wake_function;
	INIT_LIST_HEAD(&wq_entry->entry);
}
EXPORT_SYMBOL(init_wait_entry);

long prepare_to_wait_event(struct wait_queue_head *wq_head, struct wait_queue_entry *wq_entry, int state)
{
	unsigned long flags;
	long ret = 0;

	spin_lock_irqsave(&wq_head->lock, flags);
	if (unlikely(signal_pending_state(state, current))) {
		/*
		 * Exclusive waiter must not fail if it was selected by wakeup,
		 * it should "consume" the condition we were waiting for.
		 *
		 * The caller will recheck the condition and return success if
		 * we were already woken up, we can not miss the event because
		 * wakeup locks/unlocks the same wq_head->lock.
		 *
		 * But we need to ensure that set-condition + wakeup after that
		 * can't see us, it should wake up another exclusive waiter if
		 * we fail.
		 */
		list_del_init(&wq_entry->entry);
		ret = -ERESTARTSYS;
	} else {
		if (list_empty(&wq_entry->entry)) {
			if (wq_entry->flags & WQ_FLAG_EXCLUSIVE)
				__add_wait_queue_entry_tail(wq_head, wq_entry);
			else
				__add_wait_queue(wq_head, wq_entry);
		}
		set_current_state(state);
	}
	spin_unlock_irqrestore(&wq_head->lock, flags);

	return ret;
}
EXPORT_SYMBOL(prepare_to_wait_event);

/*
 * Note! These two wait functions are entered with the
 * wait-queue lock held (and interrupts off in the _irq
 * case), so there is no race with testing the wakeup
 * condition in the caller before they add the wait
 * entry to the wake queue.
 */
int do_wait_intr(wait_queue_head_t *wq, wait_queue_entry_t *wait)
{
	if (likely(list_empty(&wait->entry)))
		__add_wait_queue_entry_tail(wq, wait);

	set_current_state(TASK_INTERRUPTIBLE);
	if (signal_pending(current))
		return -ERESTARTSYS;

	spin_unlock(&wq->lock);
	schedule();
	spin_lock(&wq->lock);
	return 0;
}
EXPORT_SYMBOL(do_wait_intr);

int do_wait_intr_irq(wait_queue_head_t *wq, wait_queue_entry_t *wait)
{
	if (likely(list_empty(&wait->entry)))
		__add_wait_queue_entry_tail(wq, wait);

	set_current_state(TASK_INTERRUPTIBLE);
	if (signal_pending(current))
		return -ERESTARTSYS;

	spin_unlock_irq(&wq->lock);
	schedule();
	spin_lock_irq(&wq->lock);
	return 0;
}
EXPORT_SYMBOL(do_wait_intr_irq);

/**
 * finish_wait - clean up after waiting in a queue
 * @wq_head: waitqueue waited on
 * @wq_entry: wait descriptor
 *
 * Sets current thread back to running state and removes
 * the wait descriptor from the given waitqueue if still
 * queued.
 */
void finish_wait(struct wait_queue_head *wq_head, struct wait_queue_entry *wq_entry)
{
	unsigned long flags;

	__set_current_state(TASK_RUNNING);
	/*
	 * We can check for list emptiness outside the lock
	 * IFF:
	 *  - we use the "careful" check that verifies both
	 *    the next and prev pointers, so that there cannot
	 *    be any half-pending updates in progress on other
	 *    CPU's that we haven't seen yet (and that might
	 *    still change the stack area.
	 * and
	 *  - all other users take the lock (ie we can only
	 *    have _one_ other CPU that looks at or modifies
	 *    the list).
	 */
	if (!list_empty_careful(&wq_entry->entry)) {
		spin_lock_irqsave(&wq_head->lock, flags);
		list_del_init(&wq_entry->entry);
		spin_unlock_irqrestore(&wq_head->lock, flags);
	}
}
EXPORT_SYMBOL(finish_wait);

int autoremove_wake_function(struct wait_queue_entry *wq_entry, unsigned mode, int sync, void *key)
{
	int ret = default_wake_function(wq_entry, mode, sync, key);

	if (ret)
		list_del_init(&wq_entry->entry);
	return ret;
}
EXPORT_SYMBOL(autoremove_wake_function);

static inline bool is_kthread_should_stop(void)
{
	return (current->flags & PF_KTHREAD) && kthread_should_stop();
}

/*
 * DEFINE_WAIT_FUNC(wait, woken_wake_func);
 *
 * add_wait_queue(&wq_head, &wait);
 * for (;;) {
 *     if (condition)
 *         break;
 *
 *     p->state = mode;				condition = true;
 *     smp_mb(); // A				smp_wmb(); // C
 *     if (!wq_entry->flags & WQ_FLAG_WOKEN)	wq_entry->flags |= WQ_FLAG_WOKEN;
 *         schedule()				try_to_wake_up();
 *     p->state = TASK_RUNNING;		    ~~~~~~~~~~~~~~~~~~
 *     wq_entry->flags &= ~WQ_FLAG_WOKEN;		condition = true;
 *     smp_mb() // B				smp_wmb(); // C
 *						wq_entry->flags |= WQ_FLAG_WOKEN;
 * }
 * remove_wait_queue(&wq_head, &wait);
 *
 */
long wait_woken(struct wait_queue_entry *wq_entry, unsigned mode, long timeout)
{
	set_current_state(mode); /* A */
	/*
	 * The above implies an smp_mb(), which matches with the smp_wmb() from
	 * woken_wake_function() such that if we observe WQ_FLAG_WOKEN we must
	 * also observe all state before the wakeup.
	 */
	if (!(wq_entry->flags & WQ_FLAG_WOKEN) && !is_kthread_should_stop())
		timeout = schedule_timeout(timeout);
	__set_current_state(TASK_RUNNING);

	/*
	 * The below implies an smp_mb(), it too pairs with the smp_wmb() from
	 * woken_wake_function() such that we must either observe the wait
	 * condition being true _OR_ WQ_FLAG_WOKEN such that we will not miss
	 * an event.
	 */
	smp_store_mb(wq_entry->flags, wq_entry->flags & ~WQ_FLAG_WOKEN); /* B */

	return timeout;
}
EXPORT_SYMBOL(wait_woken);

int woken_wake_function(struct wait_queue_entry *wq_entry, unsigned mode, int sync, void *key)
{
	/*
	 * Although this function is called under waitqueue lock, LOCK
	 * doesn't imply write barrier and the users expects write
	 * barrier semantics on wakeup functions.  The following
	 * smp_wmb() is equivalent to smp_wmb() in try_to_wake_up()
	 * and is paired with smp_store_mb() in wait_woken().
	 */
	smp_wmb(); /* C */
	wq_entry->flags |= WQ_FLAG_WOKEN;

	return default_wake_function(wq_entry, mode, sync, key);
}
EXPORT_SYMBOL(woken_wake_function);<|MERGE_RESOLUTION|>--- conflicted
+++ resolved
@@ -69,19 +69,6 @@
  * started to run but is not in state TASK_RUNNING. try_to_wake_up() returns
  * zero in this (rare) case, and we handle it by continuing to scan the queue.
  */
-<<<<<<< HEAD
-static void __wake_up_common(struct wait_queue_head *wq_head, unsigned int mode,
-			int nr_exclusive, int wake_flags, void *key)
-{
-	wait_queue_entry_t *curr, *next;
-
-	list_for_each_entry_safe(curr, next, &wq_head->head, entry) {
-		unsigned flags = curr->flags;
-		int ret = curr->func(curr, mode, wake_flags, key);
-		if (ret < 0)
-			break;
-		if (ret && (flags & WQ_FLAG_EXCLUSIVE) && !--nr_exclusive)
-=======
 static int __wake_up_common(struct wait_queue_head *wq_head, unsigned int mode,
 			int nr_exclusive, int wake_flags, void *key,
 			wait_queue_entry_t *bookmark)
@@ -109,7 +96,6 @@
 
 		ret = curr->func(curr, mode, wake_flags, key);
 		if (ret < 0)
->>>>>>> bb176f67
 			break;
 		if (ret && (flags & WQ_FLAG_EXCLUSIVE) && !--nr_exclusive)
 			break;
@@ -160,15 +146,7 @@
 void __wake_up(struct wait_queue_head *wq_head, unsigned int mode,
 			int nr_exclusive, void *key)
 {
-<<<<<<< HEAD
-	unsigned long flags;
-
-	spin_lock_irqsave(&wq_head->lock, flags);
-	__wake_up_common(wq_head, mode, nr_exclusive, 0, key);
-	spin_unlock_irqrestore(&wq_head->lock, flags);
-=======
 	__wake_up_common_lock(wq_head, mode, nr_exclusive, 0, key);
->>>>>>> bb176f67
 }
 EXPORT_SYMBOL(__wake_up);
 
@@ -177,21 +155,13 @@
  */
 void __wake_up_locked(struct wait_queue_head *wq_head, unsigned int mode, int nr)
 {
-<<<<<<< HEAD
-	__wake_up_common(wq_head, mode, nr, 0, NULL);
-=======
 	__wake_up_common(wq_head, mode, nr, 0, NULL, NULL);
->>>>>>> bb176f67
 }
 EXPORT_SYMBOL_GPL(__wake_up_locked);
 
 void __wake_up_locked_key(struct wait_queue_head *wq_head, unsigned int mode, void *key)
 {
-<<<<<<< HEAD
-	__wake_up_common(wq_head, mode, 1, 0, key);
-=======
 	__wake_up_common(wq_head, mode, 1, 0, key, NULL);
->>>>>>> bb176f67
 }
 EXPORT_SYMBOL_GPL(__wake_up_locked_key);
 
@@ -230,13 +200,7 @@
 	if (unlikely(nr_exclusive != 1))
 		wake_flags = 0;
 
-<<<<<<< HEAD
-	spin_lock_irqsave(&wq_head->lock, flags);
-	__wake_up_common(wq_head, mode, nr_exclusive, wake_flags, key);
-	spin_unlock_irqrestore(&wq_head->lock, flags);
-=======
 	__wake_up_common_lock(wq_head, mode, nr_exclusive, wake_flags, key);
->>>>>>> bb176f67
 }
 EXPORT_SYMBOL_GPL(__wake_up_sync_key);
 
