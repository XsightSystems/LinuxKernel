--- conflicted
+++ resolved
@@ -3574,20 +3574,12 @@
 
 	return err;
 drop_bio:
-<<<<<<< HEAD
-	if (fio->bio) {
-=======
 	if (fio->bio && *(fio->bio)) {
->>>>>>> 3b7961a3
 		struct bio *bio = *(fio->bio);
 
 		bio->bi_status = BLK_STS_IOERR;
 		bio_endio(bio);
-<<<<<<< HEAD
-		fio->bio = NULL;
-=======
 		*(fio->bio) = NULL;
->>>>>>> 3b7961a3
 	}
 	return err;
 }
