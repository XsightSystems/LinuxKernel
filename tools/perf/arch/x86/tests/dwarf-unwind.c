--- conflicted
+++ resolved
@@ -23,11 +23,7 @@
 
 	sp = (unsigned long) regs[PERF_REG_X86_SP];
 
-<<<<<<< HEAD
-	map = map_groups__find(thread->mg, MAP__FUNCTION, (u64) sp);
-=======
-	map = map_groups__find(&thread->mg, MAP__VARIABLE, (u64) sp);
->>>>>>> 399f0c22
+	map = map_groups__find(thread->mg, MAP__VARIABLE, (u64) sp);
 	if (!map) {
 		pr_debug("failed to get stack map\n");
 		free(buf);
