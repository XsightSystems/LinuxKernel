--- conflicted
+++ resolved
@@ -207,11 +207,7 @@
 		ret = clk_prepare_enable(clk);
 		if (ret)
 			return ret;
-<<<<<<< HEAD
-		rate = clk_get_rate(clk) / 2;
-=======
 		rate = clk_get_rate(clk);
->>>>>>> a7196caf
 	} else if (cpu_is_pj4()) {
 		rate = 6500000;
 	} else {
