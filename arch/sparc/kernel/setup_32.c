/*
 *  linux/arch/sparc/kernel/setup.c
 *
 *  Copyright (C) 1995  David S. Miller (davem@caip.rutgers.edu)
 *  Copyright (C) 2000  Anton Blanchard (anton@samba.org)
 */

#include <linux/errno.h>
#include <linux/sched.h>
#include <linux/kernel.h>
#include <linux/mm.h>
#include <linux/stddef.h>
#include <linux/unistd.h>
#include <linux/ptrace.h>
#include <linux/slab.h>
#include <linux/initrd.h>
#include <asm/smp.h>
#include <linux/user.h>
#include <linux/screen_info.h>
#include <linux/delay.h>
#include <linux/fs.h>
#include <linux/seq_file.h>
#include <linux/syscalls.h>
#include <linux/kdev_t.h>
#include <linux/major.h>
#include <linux/string.h>
#include <linux/init.h>
#include <linux/interrupt.h>
#include <linux/console.h>
#include <linux/spinlock.h>
#include <linux/root_dev.h>
#include <linux/cpu.h>
#include <linux/kdebug.h>

#include <asm/system.h>
#include <asm/io.h>
#include <asm/processor.h>
#include <asm/oplib.h>
#include <asm/page.h>
#include <asm/pgtable.h>
#include <asm/traps.h>
#include <asm/vaddrs.h>
#include <asm/mbus.h>
#include <asm/idprom.h>
#include <asm/machines.h>
#include <asm/cpudata.h>
#include <asm/setup.h>

#include "kernel.h"

struct screen_info screen_info = {
	0, 0,			/* orig-x, orig-y */
	0,			/* unused */
	0,			/* orig-video-page */
	0,			/* orig-video-mode */
	128,			/* orig-video-cols */
	0,0,0,			/* ega_ax, ega_bx, ega_cx */
	54,			/* orig-video-lines */
	0,                      /* orig-video-isVGA */
	16                      /* orig-video-points */
};

/* Typing sync at the prom prompt calls the function pointed to by
 * romvec->pv_synchook which I set to the following function.
 * This should sync all filesystems and return, for now it just
 * prints out pretty messages and returns.
 */

extern unsigned long trapbase;

/* Pretty sick eh? */
static void prom_sync_me(void)
{
	unsigned long prom_tbr, flags;

	/* XXX Badly broken. FIX! - Anton */
	local_irq_save(flags);
	__asm__ __volatile__("rd %%tbr, %0\n\t" : "=r" (prom_tbr));
	__asm__ __volatile__("wr %0, 0x0, %%tbr\n\t"
			     "nop\n\t"
			     "nop\n\t"
			     "nop\n\t" : : "r" (&trapbase));

	prom_printf("PROM SYNC COMMAND...\n");
	show_free_areas();
	if(current->pid != 0) {
		local_irq_enable();
		sys_sync();
		local_irq_disable();
	}
	prom_printf("Returning to prom\n");

	__asm__ __volatile__("wr %0, 0x0, %%tbr\n\t"
			     "nop\n\t"
			     "nop\n\t"
			     "nop\n\t" : : "r" (prom_tbr));
	local_irq_restore(flags);
}

static unsigned int boot_flags __initdata = 0;
#define BOOTME_DEBUG  0x1

/* Exported for mm/init.c:paging_init. */
unsigned long cmdline_memory_size __initdata = 0;

/* which CPU booted us (0xff = not set) */
unsigned char boot_cpu_id = 0xff; /* 0xff will make it into DATA section... */
unsigned char boot_cpu_id4; /* boot_cpu_id << 2 */

static void
prom_console_write(struct console *con, const char *s, unsigned n)
{
	prom_write(s, n);
}

static struct console prom_early_console = {
	.name =		"earlyprom",
	.write =	prom_console_write,
	.flags =	CON_PRINTBUFFER | CON_BOOT,
	.index =	-1,
};

/* 
 * Process kernel command line switches that are specific to the
 * SPARC or that require special low-level processing.
 */
static void __init process_switch(char c)
{
	switch (c) {
	case 'd':
		boot_flags |= BOOTME_DEBUG;
		break;
	case 's':
		break;
	case 'h':
		prom_printf("boot_flags_init: Halt!\n");
		prom_halt();
		break;
	case 'p':
		/* Just ignore, this behavior is now the default.  */
		break;
	default:
		printk("Unknown boot switch (-%c)\n", c);
		break;
	}
}

static void __init boot_flags_init(char *commands)
{
	while (*commands) {
		/* Move to the start of the next "argument". */
		while (*commands && *commands == ' ')
			commands++;

		/* Process any command switches, otherwise skip it. */
		if (*commands == '\0')
			break;
		if (*commands == '-') {
			commands++;
			while (*commands && *commands != ' ')
				process_switch(*commands++);
			continue;
		}
		if (!strncmp(commands, "mem=", 4)) {
			/*
			 * "mem=XXX[kKmM] overrides the PROM-reported
			 * memory size.
			 */
			cmdline_memory_size = simple_strtoul(commands + 4,
						     &commands, 0);
			if (*commands == 'K' || *commands == 'k') {
				cmdline_memory_size <<= 10;
				commands++;
			} else if (*commands=='M' || *commands=='m') {
				cmdline_memory_size <<= 20;
				commands++;
			}
		}
		while (*commands && *commands != ' ')
			commands++;
	}
}

/* This routine will in the future do all the nasty prom stuff
 * to probe for the mmu type and its parameters, etc. This will
 * also be where SMP things happen.
 */

extern void sun4c_probe_vac(void);

extern unsigned short root_flags;
extern unsigned short root_dev;
extern unsigned short ram_flags;
#define RAMDISK_IMAGE_START_MASK	0x07FF
#define RAMDISK_PROMPT_FLAG		0x8000
#define RAMDISK_LOAD_FLAG		0x4000

extern int root_mountflags;

char reboot_command[COMMAND_LINE_SIZE];

enum sparc_cpu sparc_cpu_model;
EXPORT_SYMBOL(sparc_cpu_model);

struct tt_entry *sparc_ttable;

struct pt_regs fake_swapper_regs;

void __init setup_arch(char **cmdline_p)
{
	int i;
	unsigned long highest_paddr;

	sparc_ttable = (struct tt_entry *) &trapbase;

	/* Initialize PROM console and command line. */
	*cmdline_p = prom_getbootargs();
	strcpy(boot_command_line, *cmdline_p);
	parse_early_param();

	boot_flags_init(*cmdline_p);

	register_console(&prom_early_console);

	/* Set sparc_cpu_model */
	sparc_cpu_model = sun_unknown;
	if (!strcmp(&cputypval[0], "sun4 "))
		sparc_cpu_model = sun4;
	if (!strcmp(&cputypval[0], "sun4c"))
		sparc_cpu_model = sun4c;
	if (!strcmp(&cputypval[0], "sun4m"))
		sparc_cpu_model = sun4m;
	if (!strcmp(&cputypval[0], "sun4s"))
		sparc_cpu_model = sun4m; /* CP-1200 with PROM 2.30 -E */
	if (!strcmp(&cputypval[0], "sun4d"))
		sparc_cpu_model = sun4d;
	if (!strcmp(&cputypval[0], "sun4e"))
		sparc_cpu_model = sun4e;
	if (!strcmp(&cputypval[0], "sun4u"))
		sparc_cpu_model = sun4u;
	if (!strncmp(&cputypval[0], "leon" , 4))
		sparc_cpu_model = sparc_leon;

	printk("ARCH: ");
	switch(sparc_cpu_model) {
	case sun4:
		printk("SUN4\n");
		break;
	case sun4c:
		printk("SUN4C\n");
		break;
	case sun4m:
		printk("SUN4M\n");
		break;
	case sun4d:
		printk("SUN4D\n");
		break;
	case sun4e:
		printk("SUN4E\n");
		break;
	case sun4u:
		printk("SUN4U\n");
		break;
	case sparc_leon:
		printk("LEON\n");
		break;
	default:
		printk("UNKNOWN!\n");
		break;
	};

#ifdef CONFIG_DUMMY_CONSOLE
	conswitchp = &dummy_con;
#endif

	idprom_init();
	if (ARCH_SUN4C)
		sun4c_probe_vac();
	load_mmu();

	phys_base = 0xffffffffUL;
	highest_paddr = 0UL;
	for (i = 0; sp_banks[i].num_bytes != 0; i++) {
		unsigned long top;

		if (sp_banks[i].base_addr < phys_base)
			phys_base = sp_banks[i].base_addr;
		top = sp_banks[i].base_addr +
			sp_banks[i].num_bytes;
		if (highest_paddr < top)
			highest_paddr = top;
	}
	pfn_base = phys_base >> PAGE_SHIFT;

	if (!root_flags)
		root_mountflags &= ~MS_RDONLY;
	ROOT_DEV = old_decode_dev(root_dev);
#ifdef CONFIG_BLK_DEV_RAM
	rd_image_start = ram_flags & RAMDISK_IMAGE_START_MASK;
	rd_prompt = ((ram_flags & RAMDISK_PROMPT_FLAG) != 0);
	rd_doload = ((ram_flags & RAMDISK_LOAD_FLAG) != 0);	
#endif

	prom_setsync(prom_sync_me);

	if((boot_flags&BOOTME_DEBUG) && (linux_dbvec!=0) && 
	   ((*(short *)linux_dbvec) != -1)) {
		printk("Booted under KADB. Syncing trap table.\n");
		(*(linux_dbvec->teach_debugger))();
	}

	init_mm.context = (unsigned long) NO_CONTEXT;
	init_task.thread.kregs = &fake_swapper_regs;

	paging_init();

	smp_setup_cpu_possible_map();
}

<<<<<<< HEAD
static int ncpus_probed;

static int show_cpuinfo(struct seq_file *m, void *__unused)
{
	seq_printf(m,
		   "cpu\t\t: %s\n"
		   "fpu\t\t: %s\n"
		   "promlib\t\t: Version %d Revision %d\n"
		   "prom\t\t: %d.%d\n"
		   "type\t\t: %s\n"
		   "ncpus probed\t: %d\n"
		   "ncpus active\t: %d\n"
#ifndef CONFIG_SMP
		   "CPU0Bogo\t: %lu.%02lu\n"
		   "CPU0ClkTck\t: %ld\n"
#endif
		   ,
		   sparc_cpu_type,
		   sparc_fpu_type ,
		   romvec->pv_romvers,
		   prom_rev,
		   romvec->pv_printrev >> 16,
		   romvec->pv_printrev & 0xffff,
		   &cputypval[0],
		   ncpus_probed,
		   num_online_cpus()
#ifndef CONFIG_SMP
		   , cpu_data(0).udelay_val/(500000/HZ),
		   (cpu_data(0).udelay_val/(5000/HZ)) % 100,
		   cpu_data(0).clock_tick
#endif
		);

#ifdef CONFIG_SMP
	smp_bogo(m);
#endif
	mmu_info(m);
#ifdef CONFIG_SMP
	smp_info(m);
#endif
	return 0;
}

static void *c_start(struct seq_file *m, loff_t *pos)
{
	/* The pointer we are returning is arbitrary,
	 * it just has to be non-NULL and not IS_ERR
	 * in the success case.
	 */
	return *pos == 0 ? &c_start : NULL;
}

static void *c_next(struct seq_file *m, void *v, loff_t *pos)
{
	++*pos;
	return c_start(m, pos);
}

static void c_stop(struct seq_file *m, void *v)
{
}

const struct seq_operations cpuinfo_op = {
	.start =c_start,
	.next =	c_next,
	.stop =	c_stop,
	.show =	show_cpuinfo,
};

=======
>>>>>>> d762f438
extern int stop_a_enabled;

void sun_do_break(void)
{
	if (!stop_a_enabled)
		return;

	printk("\n");
	flush_user_windows();

	prom_cmdline();
}
EXPORT_SYMBOL(sun_do_break);

int stop_a_enabled = 1;

static int __init topology_init(void)
{
	int i, ncpus, err;

	/* Count the number of physically present processors in
	 * the machine, even on uniprocessor, so that /proc/cpuinfo
	 * output is consistent with 2.4.x
	 */
	ncpus = 0;
	while (!cpu_find_by_instance(ncpus, NULL, NULL))
		ncpus++;
	ncpus_probed = ncpus;

	err = 0;
	for_each_online_cpu(i) {
		struct cpu *p = kzalloc(sizeof(*p), GFP_KERNEL);
		if (!p)
			err = -ENOMEM;
		else
			register_cpu(p, i);
	}

	return err;
}

subsys_initcall(topology_init);<|MERGE_RESOLUTION|>--- conflicted
+++ resolved
@@ -317,78 +317,6 @@
 	smp_setup_cpu_possible_map();
 }
 
-<<<<<<< HEAD
-static int ncpus_probed;
-
-static int show_cpuinfo(struct seq_file *m, void *__unused)
-{
-	seq_printf(m,
-		   "cpu\t\t: %s\n"
-		   "fpu\t\t: %s\n"
-		   "promlib\t\t: Version %d Revision %d\n"
-		   "prom\t\t: %d.%d\n"
-		   "type\t\t: %s\n"
-		   "ncpus probed\t: %d\n"
-		   "ncpus active\t: %d\n"
-#ifndef CONFIG_SMP
-		   "CPU0Bogo\t: %lu.%02lu\n"
-		   "CPU0ClkTck\t: %ld\n"
-#endif
-		   ,
-		   sparc_cpu_type,
-		   sparc_fpu_type ,
-		   romvec->pv_romvers,
-		   prom_rev,
-		   romvec->pv_printrev >> 16,
-		   romvec->pv_printrev & 0xffff,
-		   &cputypval[0],
-		   ncpus_probed,
-		   num_online_cpus()
-#ifndef CONFIG_SMP
-		   , cpu_data(0).udelay_val/(500000/HZ),
-		   (cpu_data(0).udelay_val/(5000/HZ)) % 100,
-		   cpu_data(0).clock_tick
-#endif
-		);
-
-#ifdef CONFIG_SMP
-	smp_bogo(m);
-#endif
-	mmu_info(m);
-#ifdef CONFIG_SMP
-	smp_info(m);
-#endif
-	return 0;
-}
-
-static void *c_start(struct seq_file *m, loff_t *pos)
-{
-	/* The pointer we are returning is arbitrary,
-	 * it just has to be non-NULL and not IS_ERR
-	 * in the success case.
-	 */
-	return *pos == 0 ? &c_start : NULL;
-}
-
-static void *c_next(struct seq_file *m, void *v, loff_t *pos)
-{
-	++*pos;
-	return c_start(m, pos);
-}
-
-static void c_stop(struct seq_file *m, void *v)
-{
-}
-
-const struct seq_operations cpuinfo_op = {
-	.start =c_start,
-	.next =	c_next,
-	.stop =	c_stop,
-	.show =	show_cpuinfo,
-};
-
-=======
->>>>>>> d762f438
 extern int stop_a_enabled;
 
 void sun_do_break(void)
