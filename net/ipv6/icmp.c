--- conflicted
+++ resolved
@@ -414,11 +414,7 @@
 	addr_type = ipv6_addr_type(&hdr->daddr);
 
 	if (ipv6_chk_addr(net, &hdr->daddr, skb->dev, 0) ||
-<<<<<<< HEAD
-	    ipv6_anycast_destination(skb))
-=======
 	    ipv6_chk_acast_addr_src(net, skb->dev, &hdr->daddr))
->>>>>>> 56041bf9
 		saddr = &hdr->daddr;
 
 	/*
