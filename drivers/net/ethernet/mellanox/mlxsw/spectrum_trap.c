--- conflicted
+++ resolved
@@ -11,20 +11,6 @@
 #include "reg.h"
 #include "spectrum.h"
 #include "spectrum_trap.h"
-
-/* All driver-specific traps must be documented in
- * Documentation/networking/devlink/mlxsw.rst
- */
-enum {
-	DEVLINK_MLXSW_TRAP_ID_BASE = DEVLINK_TRAP_GENERIC_ID_MAX,
-	DEVLINK_MLXSW_TRAP_ID_IRIF_DISABLED,
-	DEVLINK_MLXSW_TRAP_ID_ERIF_DISABLED,
-};
-
-#define DEVLINK_MLXSW_TRAP_NAME_IRIF_DISABLED \
-	"irif_disabled"
-#define DEVLINK_MLXSW_TRAP_NAME_ERIF_DISABLED \
-	"erif_disabled"
 
 /* All driver-specific traps must be documented in
  * Documentation/networking/devlink/mlxsw.rst
@@ -152,12 +138,6 @@
 			     DEVLINK_TRAP_GROUP_GENERIC_ID_##_group_id,	      \
 			     MLXSW_SP_TRAP_METADATA)
 
-<<<<<<< HEAD
-#define MLXSW_SP_TRAP_DRIVER_DROP(_id, _group_id)			      \
-	DEVLINK_TRAP_DRIVER(DROP, DROP, DEVLINK_MLXSW_TRAP_ID_##_id,	      \
-			    DEVLINK_MLXSW_TRAP_NAME_##_id,		      \
-			    DEVLINK_TRAP_GROUP_GENERIC(_group_id),	      \
-=======
 #define MLXSW_SP_TRAP_DROP_EXT(_id, _group_id, _metadata)		      \
 	DEVLINK_TRAP_GENERIC(DROP, DROP, _id,				      \
 			     DEVLINK_TRAP_GROUP_GENERIC_ID_##_group_id,	      \
@@ -167,7 +147,6 @@
 	DEVLINK_TRAP_DRIVER(DROP, DROP, DEVLINK_MLXSW_TRAP_ID_##_id,	      \
 			    DEVLINK_MLXSW_TRAP_NAME_##_id,		      \
 			    DEVLINK_TRAP_GROUP_GENERIC_ID_##_group_id,	      \
->>>>>>> 04d5ce62
 			    MLXSW_SP_TRAP_METADATA)
 
 #define MLXSW_SP_TRAP_EXCEPTION(_id, _group_id)		      \
@@ -237,13 +216,10 @@
 	MLXSW_SP_TRAP_DROP(NON_ROUTABLE, L3_DROPS),
 	MLXSW_SP_TRAP_EXCEPTION(DECAP_ERROR, TUNNEL_DROPS),
 	MLXSW_SP_TRAP_DROP(OVERLAY_SMAC_MC, TUNNEL_DROPS),
-<<<<<<< HEAD
-=======
 	MLXSW_SP_TRAP_DROP_EXT(INGRESS_FLOW_ACTION_DROP, ACL_DROPS,
 			       DEVLINK_TRAP_METADATA_TYPE_F_FA_COOKIE),
 	MLXSW_SP_TRAP_DROP_EXT(EGRESS_FLOW_ACTION_DROP, ACL_DROPS,
 			       DEVLINK_TRAP_METADATA_TYPE_F_FA_COOKIE),
->>>>>>> 04d5ce62
 };
 
 static const struct mlxsw_listener mlxsw_sp_listeners_arr[] = {
@@ -281,24 +257,13 @@
 	MLXSW_SP_RXL_DISCARD(NON_ROUTABLE, L3_DISCARDS),
 	MLXSW_SP_RXL_EXCEPTION(DECAP_ECN0, TUNNEL_DISCARDS,
 			       TRAP_EXCEPTION_TO_CPU),
-<<<<<<< HEAD
-	MLXSW_SP_RXL_DISCARD(ROUTER_IRIF_EN, L3_DISCARDS),
-	MLXSW_SP_RXL_DISCARD(ROUTER_ERIF_EN, L3_DISCARDS),
-	MLXSW_SP_RXL_DISCARD(NON_ROUTABLE, L3_DISCARDS),
-	MLXSW_SP_RXL_EXCEPTION(DECAP_ECN0, ROUTER_EXP, TRAP_EXCEPTION_TO_CPU),
-	MLXSW_SP_RXL_EXCEPTION(IPIP_DECAP_ERROR, ROUTER_EXP,
-=======
 	MLXSW_SP_RXL_EXCEPTION(IPIP_DECAP_ERROR, TUNNEL_DISCARDS,
->>>>>>> 04d5ce62
 			       TRAP_EXCEPTION_TO_CPU),
 	MLXSW_SP_RXL_EXCEPTION(DISCARD_DEC_PKT, TUNNEL_DISCARDS,
 			       TRAP_EXCEPTION_TO_CPU),
 	MLXSW_SP_RXL_DISCARD(OVERLAY_SMAC_MC, TUNNEL_DISCARDS),
-<<<<<<< HEAD
-=======
 	MLXSW_SP_RXL_ACL_DISCARD(INGRESS_ACL, ACL_DISCARDS, DUMMY),
 	MLXSW_SP_RXL_ACL_DISCARD(EGRESS_ACL, ACL_DISCARDS, DUMMY),
->>>>>>> 04d5ce62
 };
 
 /* Mapping between hardware trap and devlink trap. Multiple hardware traps can
@@ -339,11 +304,8 @@
 	DEVLINK_TRAP_GENERIC_ID_DECAP_ERROR,
 	DEVLINK_TRAP_GENERIC_ID_DECAP_ERROR,
 	DEVLINK_TRAP_GENERIC_ID_OVERLAY_SMAC_MC,
-<<<<<<< HEAD
-=======
 	DEVLINK_TRAP_GENERIC_ID_INGRESS_FLOW_ACTION_DROP,
 	DEVLINK_TRAP_GENERIC_ID_EGRESS_FLOW_ACTION_DROP,
->>>>>>> 04d5ce62
 };
 
 #define MLXSW_SP_THIN_POLICER_ID	(MLXSW_REG_HTGT_TRAP_GROUP_MAX + 1)
@@ -576,44 +538,9 @@
 }
 
 static int
-<<<<<<< HEAD
-mlxsw_sp_trap_group_policer_init(struct mlxsw_sp *mlxsw_sp,
-				 const struct devlink_trap_group *group)
-{
-	enum mlxsw_reg_qpcr_ir_units ir_units;
-	char qpcr_pl[MLXSW_REG_QPCR_LEN];
-	u16 policer_id;
-	u8 burst_size;
-	bool is_bytes;
-	u32 rate;
-
-	switch (group->id) {
-	case DEVLINK_TRAP_GROUP_GENERIC_ID_L2_DROPS: /* fall through */
-	case DEVLINK_TRAP_GROUP_GENERIC_ID_L3_DROPS: /* fall through */
-	case DEVLINK_TRAP_GROUP_GENERIC_ID_TUNNEL_DROPS:
-		policer_id = MLXSW_SP_DISCARD_POLICER_ID;
-		ir_units = MLXSW_REG_QPCR_IR_UNITS_M;
-		is_bytes = false;
-		rate = 10 * 1024; /* 10Kpps */
-		burst_size = 7;
-		break;
-	default:
-		return -EINVAL;
-	}
-
-	mlxsw_reg_qpcr_pack(qpcr_pl, policer_id, ir_units, is_bytes, rate,
-			    burst_size);
-	return mlxsw_reg_write(mlxsw_sp->core, MLXSW_REG(qpcr), qpcr_pl);
-}
-
-static int
-__mlxsw_sp_trap_group_init(struct mlxsw_sp *mlxsw_sp,
-			   const struct devlink_trap_group *group)
-=======
 __mlxsw_sp_trap_group_init(struct mlxsw_core *mlxsw_core,
 			   const struct devlink_trap_group *group,
 			   u32 policer_id)
->>>>>>> 04d5ce62
 {
 	struct mlxsw_sp *mlxsw_sp = mlxsw_core_driver_priv(mlxsw_core);
 	u16 hw_policer_id = MLXSW_REG_HTGT_INVALID_POLICER;
@@ -641,12 +568,6 @@
 		priority = 0;
 		tc = 1;
 		break;
-	case DEVLINK_TRAP_GROUP_GENERIC_ID_TUNNEL_DROPS:
-		group_id = MLXSW_REG_HTGT_TRAP_GROUP_SP_TUNNEL_DISCARDS;
-		policer_id = MLXSW_SP_DISCARD_POLICER_ID;
-		priority = 0;
-		tc = 1;
-		break;
 	default:
 		return -EINVAL;
 	}
