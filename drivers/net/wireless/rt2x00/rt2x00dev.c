/*
	Copyright (C) 2004 - 2009 Ivo van Doorn <IvDoorn@gmail.com>
	<http://rt2x00.serialmonkey.com>

	This program is free software; you can redistribute it and/or modify
	it under the terms of the GNU General Public License as published by
	the Free Software Foundation; either version 2 of the License, or
	(at your option) any later version.

	This program is distributed in the hope that it will be useful,
	but WITHOUT ANY WARRANTY; without even the implied warranty of
	MERCHANTABILITY or FITNESS FOR A PARTICULAR PURPOSE. See the
	GNU General Public License for more details.

	You should have received a copy of the GNU General Public License
	along with this program; if not, write to the
	Free Software Foundation, Inc.,
	59 Temple Place - Suite 330, Boston, MA 02111-1307, USA.
 */

/*
	Module: rt2x00lib
	Abstract: rt2x00 generic device routines.
 */

#include <linux/kernel.h>
#include <linux/module.h>
#include <linux/slab.h>

#include "rt2x00.h"
#include "rt2x00lib.h"

/*
 * Radio control handlers.
 */
int rt2x00lib_enable_radio(struct rt2x00_dev *rt2x00dev)
{
	int status;

	/*
	 * Don't enable the radio twice.
	 * And check if the hardware button has been disabled.
	 */
	if (test_bit(DEVICE_STATE_ENABLED_RADIO, &rt2x00dev->flags))
		return 0;

	/*
	 * Initialize all data queues.
	 */
	rt2x00queue_init_queues(rt2x00dev);

	/*
	 * Enable radio.
	 */
	status =
	    rt2x00dev->ops->lib->set_device_state(rt2x00dev, STATE_RADIO_ON);
	if (status)
		return status;

	rt2x00dev->ops->lib->set_device_state(rt2x00dev, STATE_RADIO_IRQ_ON);

	rt2x00leds_led_radio(rt2x00dev, true);
	rt2x00led_led_activity(rt2x00dev, true);

	set_bit(DEVICE_STATE_ENABLED_RADIO, &rt2x00dev->flags);

	/*
	 * Enable RX.
	 */
	rt2x00lib_toggle_rx(rt2x00dev, STATE_RADIO_RX_ON);

	/*
	 * Start the TX queues.
	 */
	ieee80211_wake_queues(rt2x00dev->hw);

	return 0;
}

void rt2x00lib_disable_radio(struct rt2x00_dev *rt2x00dev)
{
	if (!test_and_clear_bit(DEVICE_STATE_ENABLED_RADIO, &rt2x00dev->flags))
		return;

	/*
	 * Stop the TX queues in mac80211.
	 */
	ieee80211_stop_queues(rt2x00dev->hw);
	rt2x00queue_stop_queues(rt2x00dev);

	/*
	 * Disable RX.
	 */
	rt2x00lib_toggle_rx(rt2x00dev, STATE_RADIO_RX_OFF);

	/*
	 * Disable radio.
	 */
	rt2x00dev->ops->lib->set_device_state(rt2x00dev, STATE_RADIO_OFF);
	rt2x00dev->ops->lib->set_device_state(rt2x00dev, STATE_RADIO_IRQ_OFF);
	rt2x00led_led_activity(rt2x00dev, false);
	rt2x00leds_led_radio(rt2x00dev, false);
}

void rt2x00lib_toggle_rx(struct rt2x00_dev *rt2x00dev, enum dev_state state)
{
	/*
	 * When we are disabling the RX, we should also stop the link tuner.
	 */
	if (state == STATE_RADIO_RX_OFF)
		rt2x00link_stop_tuner(rt2x00dev);

	rt2x00dev->ops->lib->set_device_state(rt2x00dev, state);

	/*
	 * When we are enabling the RX, we should also start the link tuner.
	 */
	if (state == STATE_RADIO_RX_ON)
		rt2x00link_start_tuner(rt2x00dev);
}

static void rt2x00lib_intf_scheduled_iter(void *data, u8 *mac,
					  struct ieee80211_vif *vif)
{
	struct rt2x00_dev *rt2x00dev = data;
	struct rt2x00_intf *intf = vif_to_intf(vif);
	int delayed_flags;

	/*
	 * Copy all data we need during this action under the protection
	 * of a spinlock. Otherwise race conditions might occur which results
	 * into an invalid configuration.
	 */
	spin_lock(&intf->lock);

	delayed_flags = intf->delayed_flags;
	intf->delayed_flags = 0;

	spin_unlock(&intf->lock);

	/*
	 * It is possible the radio was disabled while the work had been
	 * scheduled. If that happens we should return here immediately,
	 * note that in the spinlock protected area above the delayed_flags
	 * have been cleared correctly.
	 */
	if (!test_bit(DEVICE_STATE_ENABLED_RADIO, &rt2x00dev->flags))
		return;

	if (delayed_flags & DELAYED_UPDATE_BEACON)
		rt2x00queue_update_beacon(rt2x00dev, vif, true);
}

static void rt2x00lib_intf_scheduled(struct work_struct *work)
{
	struct rt2x00_dev *rt2x00dev =
	    container_of(work, struct rt2x00_dev, intf_work);

	/*
	 * Iterate over each interface and perform the
	 * requested configurations.
	 */
	ieee80211_iterate_active_interfaces(rt2x00dev->hw,
					    rt2x00lib_intf_scheduled_iter,
					    rt2x00dev);
}

/*
 * Interrupt context handlers.
 */
static void rt2x00lib_beacondone_iter(void *data, u8 *mac,
				      struct ieee80211_vif *vif)
{
	struct rt2x00_intf *intf = vif_to_intf(vif);

	if (vif->type != NL80211_IFTYPE_AP &&
	    vif->type != NL80211_IFTYPE_ADHOC &&
	    vif->type != NL80211_IFTYPE_MESH_POINT &&
	    vif->type != NL80211_IFTYPE_WDS)
		return;

	spin_lock(&intf->lock);
	intf->delayed_flags |= DELAYED_UPDATE_BEACON;
	spin_unlock(&intf->lock);
}

void rt2x00lib_beacondone(struct rt2x00_dev *rt2x00dev)
{
	if (!test_bit(DEVICE_STATE_ENABLED_RADIO, &rt2x00dev->flags))
		return;

	ieee80211_iterate_active_interfaces_atomic(rt2x00dev->hw,
						   rt2x00lib_beacondone_iter,
						   rt2x00dev);

	ieee80211_queue_work(rt2x00dev->hw, &rt2x00dev->intf_work);
}
EXPORT_SYMBOL_GPL(rt2x00lib_beacondone);

void rt2x00lib_txdone(struct queue_entry *entry,
		      struct txdone_entry_desc *txdesc)
{
	struct rt2x00_dev *rt2x00dev = entry->queue->rt2x00dev;
	struct ieee80211_tx_info *tx_info = IEEE80211_SKB_CB(entry->skb);
	struct skb_frame_desc *skbdesc = get_skb_frame_desc(entry->skb);
	enum data_queue_qid qid = skb_get_queue_mapping(entry->skb);
	unsigned int header_length = ieee80211_get_hdrlen_from_skb(entry->skb);
	u8 rate_idx, rate_flags, retry_rates;
	u8 skbdesc_flags = skbdesc->flags;
	unsigned int i;
	bool success;

	/*
<<<<<<< HEAD
=======
	 * Unmap the skb.
	 */
	rt2x00queue_unmap_skb(rt2x00dev, entry->skb);

	/*
	 * Remove the extra tx headroom from the skb.
	 */
	skb_pull(entry->skb, rt2x00dev->ops->extra_tx_headroom);

	/*
	 * Signal that the TX descriptor is no longer in the skb.
	 */
	skbdesc->flags &= ~SKBDESC_DESC_IN_SKB;

	/*
>>>>>>> 88c1f4f6
	 * Remove L2 padding which was added during
	 */
	if (test_bit(DRIVER_REQUIRE_L2PAD, &rt2x00dev->flags))
		rt2x00queue_remove_l2pad(entry->skb, header_length);

	/*
	 * If the IV/EIV data was stripped from the frame before it was
	 * passed to the hardware, we should now reinsert it again because
	 * mac80211 will expect the same data to be present it the
	 * frame as it was passed to us.
	 */
	if (test_bit(CONFIG_SUPPORT_HW_CRYPTO, &rt2x00dev->flags))
		rt2x00crypto_tx_insert_iv(entry->skb, header_length);

	/*
	 * Send frame to debugfs immediately, after this call is completed
	 * we are going to overwrite the skb->cb array.
	 */
	rt2x00debug_dump_frame(rt2x00dev, DUMP_FRAME_TXDONE, entry->skb);

	/*
	 * Determine if the frame has been successfully transmitted.
	 */
	success =
	    test_bit(TXDONE_SUCCESS, &txdesc->flags) ||
	    test_bit(TXDONE_UNKNOWN, &txdesc->flags);

	/*
	 * Update TX statistics.
	 */
	rt2x00dev->link.qual.tx_success += success;
	rt2x00dev->link.qual.tx_failed += !success;

	rate_idx = skbdesc->tx_rate_idx;
	rate_flags = skbdesc->tx_rate_flags;
	retry_rates = test_bit(TXDONE_FALLBACK, &txdesc->flags) ?
	    (txdesc->retry + 1) : 1;

	/*
	 * Initialize TX status
	 */
	memset(&tx_info->status, 0, sizeof(tx_info->status));
	tx_info->status.ack_signal = 0;

	/*
	 * Frame was send with retries, hardware tried
	 * different rates to send out the frame, at each
	 * retry it lowered the rate 1 step except when the
	 * lowest rate was used.
	 */
	for (i = 0; i < retry_rates && i < IEEE80211_TX_MAX_RATES; i++) {
		tx_info->status.rates[i].idx = rate_idx - i;
		tx_info->status.rates[i].flags = rate_flags;

		if (rate_idx - i == 0) {
			/*
			 * The lowest rate (index 0) was used until the
			 * number of max retries was reached.
			 */
			tx_info->status.rates[i].count = retry_rates - i;
			i++;
			break;
		}
		tx_info->status.rates[i].count = 1;
	}
	if (i < (IEEE80211_TX_MAX_RATES - 1))
		tx_info->status.rates[i].idx = -1; /* terminate */

	if (!(tx_info->flags & IEEE80211_TX_CTL_NO_ACK)) {
		if (success)
			tx_info->flags |= IEEE80211_TX_STAT_ACK;
		else
			rt2x00dev->low_level_stats.dot11ACKFailureCount++;
	}

	/*
	 * Every single frame has it's own tx status, hence report
	 * every frame as ampdu of size 1.
	 *
	 * TODO: if we can find out how many frames were aggregated
	 * by the hw we could provide the real ampdu_len to mac80211
	 * which would allow the rc algorithm to better decide on
	 * which rates are suitable.
	 */
	if (tx_info->flags & IEEE80211_TX_CTL_AMPDU) {
		tx_info->flags |= IEEE80211_TX_STAT_AMPDU;
		tx_info->status.ampdu_len = 1;
		tx_info->status.ampdu_ack_len = success ? 1 : 0;
	}

	if (rate_flags & IEEE80211_TX_RC_USE_RTS_CTS) {
		if (success)
			rt2x00dev->low_level_stats.dot11RTSSuccessCount++;
		else
			rt2x00dev->low_level_stats.dot11RTSFailureCount++;
	}

	/*
	 * Only send the status report to mac80211 when it's a frame
	 * that originated in mac80211. If this was a extra frame coming
	 * through a mac80211 library call (RTS/CTS) then we should not
	 * send the status report back.
	 */
	if (!(skbdesc_flags & SKBDESC_NOT_MAC80211))
		ieee80211_tx_status_irqsafe(rt2x00dev->hw, entry->skb);
	else
		dev_kfree_skb_irq(entry->skb);

	/*
	 * Make this entry available for reuse.
	 */
	entry->skb = NULL;
	entry->flags = 0;

	rt2x00dev->ops->lib->clear_entry(entry);

	clear_bit(ENTRY_OWNER_DEVICE_DATA, &entry->flags);
	rt2x00queue_index_inc(entry->queue, Q_INDEX_DONE);

	/*
	 * If the data queue was below the threshold before the txdone
	 * handler we must make sure the packet queue in the mac80211 stack
	 * is reenabled when the txdone handler has finished.
	 */
	if (!rt2x00queue_threshold(entry->queue))
		ieee80211_wake_queue(rt2x00dev->hw, qid);
}
EXPORT_SYMBOL_GPL(rt2x00lib_txdone);

static int rt2x00lib_rxdone_read_signal(struct rt2x00_dev *rt2x00dev,
					struct rxdone_entry_desc *rxdesc)
{
	struct ieee80211_supported_band *sband;
	const struct rt2x00_rate *rate;
	unsigned int i;
	int signal;
	int type;

	/*
	 * For non-HT rates the MCS value needs to contain the
	 * actually used rate modulation (CCK or OFDM).
	 */
	if (rxdesc->dev_flags & RXDONE_SIGNAL_MCS)
		signal = RATE_MCS(rxdesc->rate_mode, rxdesc->signal);
	else
		signal = rxdesc->signal;

	type = (rxdesc->dev_flags & RXDONE_SIGNAL_MASK);

	sband = &rt2x00dev->bands[rt2x00dev->curr_band];
	for (i = 0; i < sband->n_bitrates; i++) {
		rate = rt2x00_get_rate(sband->bitrates[i].hw_value);

		if (((type == RXDONE_SIGNAL_PLCP) &&
		     (rate->plcp == signal)) ||
		    ((type == RXDONE_SIGNAL_BITRATE) &&
		      (rate->bitrate == signal)) ||
		    ((type == RXDONE_SIGNAL_MCS) &&
		      (rate->mcs == signal))) {
			return i;
		}
	}

	WARNING(rt2x00dev, "Frame received with unrecognized signal, "
		"signal=0x%.4x, type=%d.\n", signal, type);
	return 0;
}

void rt2x00lib_rxdone(struct rt2x00_dev *rt2x00dev,
		      struct queue_entry *entry)
{
	struct rxdone_entry_desc rxdesc;
	struct sk_buff *skb;
	struct ieee80211_rx_status *rx_status = &rt2x00dev->rx_status;
	unsigned int header_length;
	int rate_idx;
	/*
	 * Allocate a new sk_buffer. If no new buffer available, drop the
	 * received frame and reuse the existing buffer.
	 */
	skb = rt2x00queue_alloc_rxskb(rt2x00dev, entry);
	if (!skb)
		return;

	/*
	 * Unmap the skb.
	 */
	rt2x00queue_unmap_skb(rt2x00dev, entry->skb);

	/*
	 * Extract the RXD details.
	 */
	memset(&rxdesc, 0, sizeof(rxdesc));
	rt2x00dev->ops->lib->fill_rxdone(entry, &rxdesc);

	/*
	 * The data behind the ieee80211 header must be
	 * aligned on a 4 byte boundary.
	 */
	header_length = ieee80211_get_hdrlen_from_skb(entry->skb);

	/*
	 * Hardware might have stripped the IV/EIV/ICV data,
	 * in that case it is possible that the data was
	 * provided separately (through hardware descriptor)
	 * in which case we should reinsert the data into the frame.
	 */
	if ((rxdesc.dev_flags & RXDONE_CRYPTO_IV) &&
	    (rxdesc.flags & RX_FLAG_IV_STRIPPED))
		rt2x00crypto_rx_insert_iv(entry->skb, header_length,
					  &rxdesc);
	else if (header_length &&
		 (rxdesc.size > header_length) &&
		 (rxdesc.dev_flags & RXDONE_L2PAD))
		rt2x00queue_remove_l2pad(entry->skb, header_length);
	else
		rt2x00queue_align_payload(entry->skb, header_length);

	/* Trim buffer to correct size */
	skb_trim(entry->skb, rxdesc.size);

	/*
	 * Check if the frame was received using HT. In that case,
	 * the rate is the MCS index and should be passed to mac80211
	 * directly. Otherwise we need to translate the signal to
	 * the correct bitrate index.
	 */
	if (rxdesc.rate_mode == RATE_MODE_CCK ||
	    rxdesc.rate_mode == RATE_MODE_OFDM) {
		rate_idx = rt2x00lib_rxdone_read_signal(rt2x00dev, &rxdesc);
	} else {
		rxdesc.flags |= RX_FLAG_HT;
		rate_idx = rxdesc.signal;
	}

	/*
	 * Update extra components
	 */
	rt2x00link_update_stats(rt2x00dev, entry->skb, &rxdesc);
	rt2x00debug_update_crypto(rt2x00dev, &rxdesc);

	rx_status->mactime = rxdesc.timestamp;
	rx_status->rate_idx = rate_idx;
	rx_status->signal = rxdesc.rssi;
	rx_status->flag = rxdesc.flags;
	rx_status->antenna = rt2x00dev->link.ant.active.rx;

	/*
	 * Send frame to mac80211 & debugfs.
	 * mac80211 will clean up the skb structure.
	 */
	rt2x00debug_dump_frame(rt2x00dev, DUMP_FRAME_RXDONE, entry->skb);
	memcpy(IEEE80211_SKB_RXCB(entry->skb), rx_status, sizeof(*rx_status));
	ieee80211_rx_irqsafe(rt2x00dev->hw, entry->skb);

	/*
	 * Replace the skb with the freshly allocated one.
	 */
	entry->skb = skb;
	entry->flags = 0;

	rt2x00dev->ops->lib->clear_entry(entry);

	rt2x00queue_index_inc(entry->queue, Q_INDEX);
}
EXPORT_SYMBOL_GPL(rt2x00lib_rxdone);

/*
 * Driver initialization handlers.
 */
const struct rt2x00_rate rt2x00_supported_rates[12] = {
	{
		.flags = DEV_RATE_CCK,
		.bitrate = 10,
		.ratemask = BIT(0),
		.plcp = 0x00,
		.mcs = RATE_MCS(RATE_MODE_CCK, 0),
	},
	{
		.flags = DEV_RATE_CCK | DEV_RATE_SHORT_PREAMBLE,
		.bitrate = 20,
		.ratemask = BIT(1),
		.plcp = 0x01,
		.mcs = RATE_MCS(RATE_MODE_CCK, 1),
	},
	{
		.flags = DEV_RATE_CCK | DEV_RATE_SHORT_PREAMBLE,
		.bitrate = 55,
		.ratemask = BIT(2),
		.plcp = 0x02,
		.mcs = RATE_MCS(RATE_MODE_CCK, 2),
	},
	{
		.flags = DEV_RATE_CCK | DEV_RATE_SHORT_PREAMBLE,
		.bitrate = 110,
		.ratemask = BIT(3),
		.plcp = 0x03,
		.mcs = RATE_MCS(RATE_MODE_CCK, 3),
	},
	{
		.flags = DEV_RATE_OFDM,
		.bitrate = 60,
		.ratemask = BIT(4),
		.plcp = 0x0b,
		.mcs = RATE_MCS(RATE_MODE_OFDM, 0),
	},
	{
		.flags = DEV_RATE_OFDM,
		.bitrate = 90,
		.ratemask = BIT(5),
		.plcp = 0x0f,
		.mcs = RATE_MCS(RATE_MODE_OFDM, 1),
	},
	{
		.flags = DEV_RATE_OFDM,
		.bitrate = 120,
		.ratemask = BIT(6),
		.plcp = 0x0a,
		.mcs = RATE_MCS(RATE_MODE_OFDM, 2),
	},
	{
		.flags = DEV_RATE_OFDM,
		.bitrate = 180,
		.ratemask = BIT(7),
		.plcp = 0x0e,
		.mcs = RATE_MCS(RATE_MODE_OFDM, 3),
	},
	{
		.flags = DEV_RATE_OFDM,
		.bitrate = 240,
		.ratemask = BIT(8),
		.plcp = 0x09,
		.mcs = RATE_MCS(RATE_MODE_OFDM, 4),
	},
	{
		.flags = DEV_RATE_OFDM,
		.bitrate = 360,
		.ratemask = BIT(9),
		.plcp = 0x0d,
		.mcs = RATE_MCS(RATE_MODE_OFDM, 5),
	},
	{
		.flags = DEV_RATE_OFDM,
		.bitrate = 480,
		.ratemask = BIT(10),
		.plcp = 0x08,
		.mcs = RATE_MCS(RATE_MODE_OFDM, 6),
	},
	{
		.flags = DEV_RATE_OFDM,
		.bitrate = 540,
		.ratemask = BIT(11),
		.plcp = 0x0c,
		.mcs = RATE_MCS(RATE_MODE_OFDM, 7),
	},
};

static void rt2x00lib_channel(struct ieee80211_channel *entry,
			      const int channel, const int tx_power,
			      const int value)
{
	entry->center_freq = ieee80211_channel_to_frequency(channel);
	entry->hw_value = value;
	entry->max_power = tx_power;
	entry->max_antenna_gain = 0xff;
}

static void rt2x00lib_rate(struct ieee80211_rate *entry,
			   const u16 index, const struct rt2x00_rate *rate)
{
	entry->flags = 0;
	entry->bitrate = rate->bitrate;
	entry->hw_value =index;
	entry->hw_value_short = index;

	if (rate->flags & DEV_RATE_SHORT_PREAMBLE)
		entry->flags |= IEEE80211_RATE_SHORT_PREAMBLE;
}

static int rt2x00lib_probe_hw_modes(struct rt2x00_dev *rt2x00dev,
				    struct hw_mode_spec *spec)
{
	struct ieee80211_hw *hw = rt2x00dev->hw;
	struct ieee80211_channel *channels;
	struct ieee80211_rate *rates;
	unsigned int num_rates;
	unsigned int i;

	num_rates = 0;
	if (spec->supported_rates & SUPPORT_RATE_CCK)
		num_rates += 4;
	if (spec->supported_rates & SUPPORT_RATE_OFDM)
		num_rates += 8;

	channels = kzalloc(sizeof(*channels) * spec->num_channels, GFP_KERNEL);
	if (!channels)
		return -ENOMEM;

	rates = kzalloc(sizeof(*rates) * num_rates, GFP_KERNEL);
	if (!rates)
		goto exit_free_channels;

	/*
	 * Initialize Rate list.
	 */
	for (i = 0; i < num_rates; i++)
		rt2x00lib_rate(&rates[i], i, rt2x00_get_rate(i));

	/*
	 * Initialize Channel list.
	 */
	for (i = 0; i < spec->num_channels; i++) {
		rt2x00lib_channel(&channels[i],
				  spec->channels[i].channel,
				  spec->channels_info[i].tx_power1, i);
	}

	/*
	 * Intitialize 802.11b, 802.11g
	 * Rates: CCK, OFDM.
	 * Channels: 2.4 GHz
	 */
	if (spec->supported_bands & SUPPORT_BAND_2GHZ) {
		rt2x00dev->bands[IEEE80211_BAND_2GHZ].n_channels = 14;
		rt2x00dev->bands[IEEE80211_BAND_2GHZ].n_bitrates = num_rates;
		rt2x00dev->bands[IEEE80211_BAND_2GHZ].channels = channels;
		rt2x00dev->bands[IEEE80211_BAND_2GHZ].bitrates = rates;
		hw->wiphy->bands[IEEE80211_BAND_2GHZ] =
		    &rt2x00dev->bands[IEEE80211_BAND_2GHZ];
		memcpy(&rt2x00dev->bands[IEEE80211_BAND_2GHZ].ht_cap,
		       &spec->ht, sizeof(spec->ht));
	}

	/*
	 * Intitialize 802.11a
	 * Rates: OFDM.
	 * Channels: OFDM, UNII, HiperLAN2.
	 */
	if (spec->supported_bands & SUPPORT_BAND_5GHZ) {
		rt2x00dev->bands[IEEE80211_BAND_5GHZ].n_channels =
		    spec->num_channels - 14;
		rt2x00dev->bands[IEEE80211_BAND_5GHZ].n_bitrates =
		    num_rates - 4;
		rt2x00dev->bands[IEEE80211_BAND_5GHZ].channels = &channels[14];
		rt2x00dev->bands[IEEE80211_BAND_5GHZ].bitrates = &rates[4];
		hw->wiphy->bands[IEEE80211_BAND_5GHZ] =
		    &rt2x00dev->bands[IEEE80211_BAND_5GHZ];
		memcpy(&rt2x00dev->bands[IEEE80211_BAND_5GHZ].ht_cap,
		       &spec->ht, sizeof(spec->ht));
	}

	return 0;

 exit_free_channels:
	kfree(channels);
	ERROR(rt2x00dev, "Allocation ieee80211 modes failed.\n");
	return -ENOMEM;
}

static void rt2x00lib_remove_hw(struct rt2x00_dev *rt2x00dev)
{
	if (test_bit(DEVICE_STATE_REGISTERED_HW, &rt2x00dev->flags))
		ieee80211_unregister_hw(rt2x00dev->hw);

	if (likely(rt2x00dev->hw->wiphy->bands[IEEE80211_BAND_2GHZ])) {
		kfree(rt2x00dev->hw->wiphy->bands[IEEE80211_BAND_2GHZ]->channels);
		kfree(rt2x00dev->hw->wiphy->bands[IEEE80211_BAND_2GHZ]->bitrates);
		rt2x00dev->hw->wiphy->bands[IEEE80211_BAND_2GHZ] = NULL;
		rt2x00dev->hw->wiphy->bands[IEEE80211_BAND_5GHZ] = NULL;
	}

	kfree(rt2x00dev->spec.channels_info);
}

static int rt2x00lib_probe_hw(struct rt2x00_dev *rt2x00dev)
{
	struct hw_mode_spec *spec = &rt2x00dev->spec;
	int status;

	if (test_bit(DEVICE_STATE_REGISTERED_HW, &rt2x00dev->flags))
		return 0;

	/*
	 * Initialize HW modes.
	 */
	status = rt2x00lib_probe_hw_modes(rt2x00dev, spec);
	if (status)
		return status;

	/*
	 * Initialize HW fields.
	 */
	rt2x00dev->hw->queues = rt2x00dev->ops->tx_queues;

	/*
	 * Initialize extra TX headroom required.
	 */
	rt2x00dev->hw->extra_tx_headroom =
		max_t(unsigned int, IEEE80211_TX_STATUS_HEADROOM,
		      rt2x00dev->ops->extra_tx_headroom);

	/*
	 * Take TX headroom required for alignment into account.
	 */
	if (test_bit(DRIVER_REQUIRE_L2PAD, &rt2x00dev->flags))
		rt2x00dev->hw->extra_tx_headroom += RT2X00_L2PAD_SIZE;
	else if (test_bit(DRIVER_REQUIRE_DMA, &rt2x00dev->flags))
		rt2x00dev->hw->extra_tx_headroom += RT2X00_ALIGN_SIZE;

	/*
	 * Register HW.
	 */
	status = ieee80211_register_hw(rt2x00dev->hw);
	if (status)
		return status;

	set_bit(DEVICE_STATE_REGISTERED_HW, &rt2x00dev->flags);

	return 0;
}

/*
 * Initialization/uninitialization handlers.
 */
static void rt2x00lib_uninitialize(struct rt2x00_dev *rt2x00dev)
{
	if (!test_and_clear_bit(DEVICE_STATE_INITIALIZED, &rt2x00dev->flags))
		return;

	/*
	 * Unregister extra components.
	 */
	rt2x00rfkill_unregister(rt2x00dev);

	/*
	 * Allow the HW to uninitialize.
	 */
	rt2x00dev->ops->lib->uninitialize(rt2x00dev);

	/*
	 * Free allocated queue entries.
	 */
	rt2x00queue_uninitialize(rt2x00dev);
}

static int rt2x00lib_initialize(struct rt2x00_dev *rt2x00dev)
{
	int status;

	if (test_bit(DEVICE_STATE_INITIALIZED, &rt2x00dev->flags))
		return 0;

	/*
	 * Allocate all queue entries.
	 */
	status = rt2x00queue_initialize(rt2x00dev);
	if (status)
		return status;

	/*
	 * Initialize the device.
	 */
	status = rt2x00dev->ops->lib->initialize(rt2x00dev);
	if (status) {
		rt2x00queue_uninitialize(rt2x00dev);
		return status;
	}

	set_bit(DEVICE_STATE_INITIALIZED, &rt2x00dev->flags);

	/*
	 * Register the extra components.
	 */
	rt2x00rfkill_register(rt2x00dev);

	return 0;
}

int rt2x00lib_start(struct rt2x00_dev *rt2x00dev)
{
	int retval;

	if (test_bit(DEVICE_STATE_STARTED, &rt2x00dev->flags))
		return 0;

	/*
	 * If this is the first interface which is added,
	 * we should load the firmware now.
	 */
	retval = rt2x00lib_load_firmware(rt2x00dev);
	if (retval)
		return retval;

	/*
	 * Initialize the device.
	 */
	retval = rt2x00lib_initialize(rt2x00dev);
	if (retval)
		return retval;

	rt2x00dev->intf_ap_count = 0;
	rt2x00dev->intf_sta_count = 0;
	rt2x00dev->intf_associated = 0;

	/* Enable the radio */
	retval = rt2x00lib_enable_radio(rt2x00dev);
	if (retval) {
		rt2x00queue_uninitialize(rt2x00dev);
		return retval;
	}

	set_bit(DEVICE_STATE_STARTED, &rt2x00dev->flags);

	return 0;
}

void rt2x00lib_stop(struct rt2x00_dev *rt2x00dev)
{
	if (!test_and_clear_bit(DEVICE_STATE_STARTED, &rt2x00dev->flags))
		return;

	/*
	 * Perhaps we can add something smarter here,
	 * but for now just disabling the radio should do.
	 */
	rt2x00lib_disable_radio(rt2x00dev);

	rt2x00dev->intf_ap_count = 0;
	rt2x00dev->intf_sta_count = 0;
	rt2x00dev->intf_associated = 0;
}

/*
 * driver allocation handlers.
 */
int rt2x00lib_probe_dev(struct rt2x00_dev *rt2x00dev)
{
	int retval = -ENOMEM;

	mutex_init(&rt2x00dev->csr_mutex);

	set_bit(DEVICE_STATE_PRESENT, &rt2x00dev->flags);

	/*
	 * Make room for rt2x00_intf inside the per-interface
	 * structure ieee80211_vif.
	 */
	rt2x00dev->hw->vif_data_size = sizeof(struct rt2x00_intf);

	/*
	 * Determine which operating modes are supported, all modes
	 * which require beaconing, depend on the availability of
	 * beacon entries.
	 */
	rt2x00dev->hw->wiphy->interface_modes = BIT(NL80211_IFTYPE_STATION);
	if (rt2x00dev->ops->bcn->entry_num > 0)
		rt2x00dev->hw->wiphy->interface_modes |=
		    BIT(NL80211_IFTYPE_ADHOC) |
		    BIT(NL80211_IFTYPE_AP) |
		    BIT(NL80211_IFTYPE_MESH_POINT) |
		    BIT(NL80211_IFTYPE_WDS);

	/*
	 * Let the driver probe the device to detect the capabilities.
	 */
	retval = rt2x00dev->ops->lib->probe_hw(rt2x00dev);
	if (retval) {
		ERROR(rt2x00dev, "Failed to allocate device.\n");
		goto exit;
	}

	/*
	 * Initialize configuration work.
	 */
	INIT_WORK(&rt2x00dev->intf_work, rt2x00lib_intf_scheduled);

	/*
	 * Allocate queue array.
	 */
	retval = rt2x00queue_allocate(rt2x00dev);
	if (retval)
		goto exit;

	/*
	 * Initialize ieee80211 structure.
	 */
	retval = rt2x00lib_probe_hw(rt2x00dev);
	if (retval) {
		ERROR(rt2x00dev, "Failed to initialize hw.\n");
		goto exit;
	}

	/*
	 * Register extra components.
	 */
	rt2x00link_register(rt2x00dev);
	rt2x00leds_register(rt2x00dev);
	rt2x00debug_register(rt2x00dev);

	return 0;

exit:
	rt2x00lib_remove_dev(rt2x00dev);

	return retval;
}
EXPORT_SYMBOL_GPL(rt2x00lib_probe_dev);

void rt2x00lib_remove_dev(struct rt2x00_dev *rt2x00dev)
{
	clear_bit(DEVICE_STATE_PRESENT, &rt2x00dev->flags);

	/*
	 * Disable radio.
	 */
	rt2x00lib_disable_radio(rt2x00dev);

	/*
	 * Stop all work.
	 */
	cancel_work_sync(&rt2x00dev->intf_work);

	/*
	 * Uninitialize device.
	 */
	rt2x00lib_uninitialize(rt2x00dev);

	/*
	 * Free extra components
	 */
	rt2x00debug_deregister(rt2x00dev);
	rt2x00leds_unregister(rt2x00dev);

	/*
	 * Free ieee80211_hw memory.
	 */
	rt2x00lib_remove_hw(rt2x00dev);

	/*
	 * Free firmware image.
	 */
	rt2x00lib_free_firmware(rt2x00dev);

	/*
	 * Free queue structures.
	 */
	rt2x00queue_free(rt2x00dev);
}
EXPORT_SYMBOL_GPL(rt2x00lib_remove_dev);

/*
 * Device state handlers
 */
#ifdef CONFIG_PM
int rt2x00lib_suspend(struct rt2x00_dev *rt2x00dev, pm_message_t state)
{
	NOTICE(rt2x00dev, "Going to sleep.\n");

	/*
	 * Prevent mac80211 from accessing driver while suspended.
	 */
	if (!test_and_clear_bit(DEVICE_STATE_PRESENT, &rt2x00dev->flags))
		return 0;

	/*
	 * Cleanup as much as possible.
	 */
	rt2x00lib_uninitialize(rt2x00dev);

	/*
	 * Suspend/disable extra components.
	 */
	rt2x00leds_suspend(rt2x00dev);
	rt2x00debug_deregister(rt2x00dev);

	/*
	 * Set device mode to sleep for power management,
	 * on some hardware this call seems to consistently fail.
	 * From the specifications it is hard to tell why it fails,
	 * and if this is a "bad thing".
	 * Overall it is safe to just ignore the failure and
	 * continue suspending. The only downside is that the
	 * device will not be in optimal power save mode, but with
	 * the radio and the other components already disabled the
	 * device is as good as disabled.
	 */
	if (rt2x00dev->ops->lib->set_device_state(rt2x00dev, STATE_SLEEP))
		WARNING(rt2x00dev, "Device failed to enter sleep state, "
			"continue suspending.\n");

	return 0;
}
EXPORT_SYMBOL_GPL(rt2x00lib_suspend);

int rt2x00lib_resume(struct rt2x00_dev *rt2x00dev)
{
	NOTICE(rt2x00dev, "Waking up.\n");

	/*
	 * Restore/enable extra components.
	 */
	rt2x00debug_register(rt2x00dev);
	rt2x00leds_resume(rt2x00dev);

	/*
	 * We are ready again to receive requests from mac80211.
	 */
	set_bit(DEVICE_STATE_PRESENT, &rt2x00dev->flags);

	return 0;
}
EXPORT_SYMBOL_GPL(rt2x00lib_resume);
#endif /* CONFIG_PM */

/*
 * rt2x00lib module information.
 */
MODULE_AUTHOR(DRV_PROJECT);
MODULE_VERSION(DRV_VERSION);
MODULE_DESCRIPTION("rt2x00 library");
MODULE_LICENSE("GPL");<|MERGE_RESOLUTION|>--- conflicted
+++ resolved
@@ -211,8 +211,6 @@
 	bool success;
 
 	/*
-<<<<<<< HEAD
-=======
 	 * Unmap the skb.
 	 */
 	rt2x00queue_unmap_skb(rt2x00dev, entry->skb);
@@ -228,7 +226,6 @@
 	skbdesc->flags &= ~SKBDESC_DESC_IN_SKB;
 
 	/*
->>>>>>> 88c1f4f6
 	 * Remove L2 padding which was added during
 	 */
 	if (test_bit(DRIVER_REQUIRE_L2PAD, &rt2x00dev->flags))
