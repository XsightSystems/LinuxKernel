--- conflicted
+++ resolved
@@ -91,10 +91,7 @@
 		tx_cmd->tid_tspec = qc[0] & 0xf;
 		tx_flags &= ~TX_CMD_FLG_SEQ_CTL_MSK;
 	} else {
-<<<<<<< HEAD
-=======
 		tx_cmd->tid_tspec = IWL_TID_NON_QOS;
->>>>>>> e2920638
 		if (info->flags & IEEE80211_TX_CTL_ASSIGN_SEQ)
 			tx_flags |= TX_CMD_FLG_SEQ_CTL_MSK;
 		else
@@ -620,23 +617,13 @@
 	priv->agg_tids_count++;
 	IWL_DEBUG_HT(priv, "priv->agg_tids_count = %u\n",
 		     priv->agg_tids_count);
-<<<<<<< HEAD
 
 	sta_priv->lq_sta.lq.agg_params.agg_frame_cnt_limit =
 		sta_priv->max_agg_bufsize;
 
-	IWL_INFO(priv, "Tx aggregation enabled on ra = %pM tid = %d\n",
-		 sta->addr, tid);
-
-=======
-
-	sta_priv->lq_sta.lq.agg_params.agg_frame_cnt_limit =
-		sta_priv->max_agg_bufsize;
-
 	IWL_DEBUG_HT(priv, "Tx aggregation enabled on ra = %pM tid = %d\n",
 		 sta->addr, tid);
 
->>>>>>> e2920638
 	return iwl_send_lq_cmd(priv, ctx,
 			&sta_priv->lq_sta.lq, CMD_ASYNC, false);
 }
@@ -1051,12 +1038,6 @@
 		}
 
 		__skb_queue_head_init(&skbs);
-<<<<<<< HEAD
-		priv->tid_data[sta_id][tid].next_reclaimed = next_reclaimed;
-
-		IWL_DEBUG_TX_REPLY(priv, "Next reclaimed packet:%d",
-					  next_reclaimed);
-=======
 
 		if (tid != IWL_TID_NON_QOS) {
 			priv->tid_data[sta_id][tid].next_reclaimed =
@@ -1064,7 +1045,6 @@
 			IWL_DEBUG_TX_REPLY(priv, "Next reclaimed packet:%d",
 						  next_reclaimed);
 		}
->>>>>>> e2920638
 
 		/*we can free until ssn % q.n_bd not inclusive */
 		WARN_ON(iwl_trans_reclaim(trans(priv), sta_id, tid, txq_id,
