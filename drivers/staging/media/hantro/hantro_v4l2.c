--- conflicted
+++ resolved
@@ -295,11 +295,7 @@
 		 * +---------------------------+
 		 */
 		if (ctx->vpu_src_fmt->fourcc == V4L2_PIX_FMT_H264_SLICE &&
-<<<<<<< HEAD
-		    !hantro_needs_postproc(ctx, ctx->vpu_dst_fmt))
-=======
 		    !hantro_needs_postproc(ctx, fmt))
->>>>>>> 04d5ce62
 			pix_mp->plane_fmt[0].sizeimage +=
 				64 * MB_WIDTH(pix_mp->width) *
 				     MB_WIDTH(pix_mp->height) + 32;
