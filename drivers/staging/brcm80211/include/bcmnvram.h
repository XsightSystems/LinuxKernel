--- conflicted
+++ resolved
@@ -29,14 +29,6 @@
 	u32 config_ncdl;	/* ncdl values for memc */
 };
 
-<<<<<<< HEAD
-/*
- * Get default value for an NVRAM variable
- */
-extern char *nvram_default_get(const char *name);
-
-=======
->>>>>>> d762f438
 /*
  * Initialize NVRAM access. May be unnecessary or undefined on certain
  * platforms.
