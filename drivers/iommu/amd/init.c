// SPDX-License-Identifier: GPL-2.0-only
/*
 * Copyright (C) 2007-2010 Advanced Micro Devices, Inc.
 * Author: Joerg Roedel <jroedel@suse.de>
 *         Leo Duran <leo.duran@amd.com>
 */

#define pr_fmt(fmt)     "AMD-Vi: " fmt
#define dev_fmt(fmt)    pr_fmt(fmt)

#include <linux/pci.h>
#include <linux/acpi.h>
#include <linux/list.h>
#include <linux/bitmap.h>
#include <linux/slab.h>
#include <linux/syscore_ops.h>
#include <linux/interrupt.h>
#include <linux/msi.h>
#include <linux/irq.h>
#include <linux/amd-iommu.h>
#include <linux/export.h>
#include <linux/kmemleak.h>
#include <linux/mem_encrypt.h>
#include <asm/pci-direct.h>
#include <asm/iommu.h>
#include <asm/apic.h>
#include <asm/gart.h>
#include <asm/x86_init.h>
#include <asm/iommu_table.h>
#include <asm/io_apic.h>
#include <asm/irq_remapping.h>
#include <asm/set_memory.h>

#include <linux/crash_dump.h>

#include "amd_iommu.h"
#include "../irq_remapping.h"

/*
 * definitions for the ACPI scanning code
 */
#define IVRS_HEADER_LENGTH 48

#define ACPI_IVHD_TYPE_MAX_SUPPORTED	0x40
#define ACPI_IVMD_TYPE_ALL              0x20
#define ACPI_IVMD_TYPE                  0x21
#define ACPI_IVMD_TYPE_RANGE            0x22

#define IVHD_DEV_ALL                    0x01
#define IVHD_DEV_SELECT                 0x02
#define IVHD_DEV_SELECT_RANGE_START     0x03
#define IVHD_DEV_RANGE_END              0x04
#define IVHD_DEV_ALIAS                  0x42
#define IVHD_DEV_ALIAS_RANGE            0x43
#define IVHD_DEV_EXT_SELECT             0x46
#define IVHD_DEV_EXT_SELECT_RANGE       0x47
#define IVHD_DEV_SPECIAL		0x48
#define IVHD_DEV_ACPI_HID		0xf0

#define UID_NOT_PRESENT                 0
#define UID_IS_INTEGER                  1
#define UID_IS_CHARACTER                2

#define IVHD_SPECIAL_IOAPIC		1
#define IVHD_SPECIAL_HPET		2

#define IVHD_FLAG_HT_TUN_EN_MASK        0x01
#define IVHD_FLAG_PASSPW_EN_MASK        0x02
#define IVHD_FLAG_RESPASSPW_EN_MASK     0x04
#define IVHD_FLAG_ISOC_EN_MASK          0x08

#define IVMD_FLAG_EXCL_RANGE            0x08
#define IVMD_FLAG_IW                    0x04
#define IVMD_FLAG_IR                    0x02
#define IVMD_FLAG_UNITY_MAP             0x01

#define ACPI_DEVFLAG_INITPASS           0x01
#define ACPI_DEVFLAG_EXTINT             0x02
#define ACPI_DEVFLAG_NMI                0x04
#define ACPI_DEVFLAG_SYSMGT1            0x10
#define ACPI_DEVFLAG_SYSMGT2            0x20
#define ACPI_DEVFLAG_LINT0              0x40
#define ACPI_DEVFLAG_LINT1              0x80
#define ACPI_DEVFLAG_ATSDIS             0x10000000

#define LOOP_TIMEOUT	100000
/*
 * ACPI table definitions
 *
 * These data structures are laid over the table to parse the important values
 * out of it.
 */

extern const struct iommu_ops amd_iommu_ops;

/*
 * structure describing one IOMMU in the ACPI table. Typically followed by one
 * or more ivhd_entrys.
 */
struct ivhd_header {
	u8 type;
	u8 flags;
	u16 length;
	u16 devid;
	u16 cap_ptr;
	u64 mmio_phys;
	u16 pci_seg;
	u16 info;
	u32 efr_attr;

	/* Following only valid on IVHD type 11h and 40h */
	u64 efr_reg; /* Exact copy of MMIO_EXT_FEATURES */
	u64 res;
} __attribute__((packed));

/*
 * A device entry describing which devices a specific IOMMU translates and
 * which requestor ids they use.
 */
struct ivhd_entry {
	u8 type;
	u16 devid;
	u8 flags;
	u32 ext;
	u32 hidh;
	u64 cid;
	u8 uidf;
	u8 uidl;
	u8 uid;
} __attribute__((packed));

/*
 * An AMD IOMMU memory definition structure. It defines things like exclusion
 * ranges for devices and regions that should be unity mapped.
 */
struct ivmd_header {
	u8 type;
	u8 flags;
	u16 length;
	u16 devid;
	u16 aux;
	u64 resv;
	u64 range_start;
	u64 range_length;
} __attribute__((packed));

bool amd_iommu_dump;
bool amd_iommu_irq_remap __read_mostly;

int amd_iommu_guest_ir = AMD_IOMMU_GUEST_IR_VAPIC;
static int amd_iommu_xt_mode = IRQ_REMAP_XAPIC_MODE;

static bool amd_iommu_detected;
static bool __initdata amd_iommu_disabled;
static int amd_iommu_target_ivhd_type;

u16 amd_iommu_last_bdf;			/* largest PCI device id we have
					   to handle */
LIST_HEAD(amd_iommu_unity_map);		/* a list of required unity mappings
					   we find in ACPI */
bool amd_iommu_unmap_flush;		/* if true, flush on every unmap */

LIST_HEAD(amd_iommu_list);		/* list of all AMD IOMMUs in the
					   system */

/* Array to assign indices to IOMMUs*/
struct amd_iommu *amd_iommus[MAX_IOMMUS];

/* Number of IOMMUs present in the system */
static int amd_iommus_present;

/* IOMMUs have a non-present cache? */
bool amd_iommu_np_cache __read_mostly;
bool amd_iommu_iotlb_sup __read_mostly = true;

u32 amd_iommu_max_pasid __read_mostly = ~0;

bool amd_iommu_v2_present __read_mostly;
static bool amd_iommu_pc_present __read_mostly;

bool amd_iommu_force_isolation __read_mostly;

/*
 * Pointer to the device table which is shared by all AMD IOMMUs
 * it is indexed by the PCI device id or the HT unit id and contains
 * information about the domain the device belongs to as well as the
 * page table root pointer.
 */
struct dev_table_entry *amd_iommu_dev_table;
/*
 * Pointer to a device table which the content of old device table
 * will be copied to. It's only be used in kdump kernel.
 */
static struct dev_table_entry *old_dev_tbl_cpy;

/*
 * The alias table is a driver specific data structure which contains the
 * mappings of the PCI device ids to the actual requestor ids on the IOMMU.
 * More than one device can share the same requestor id.
 */
u16 *amd_iommu_alias_table;

/*
 * The rlookup table is used to find the IOMMU which is responsible
 * for a specific device. It is also indexed by the PCI device id.
 */
struct amd_iommu **amd_iommu_rlookup_table;
EXPORT_SYMBOL(amd_iommu_rlookup_table);

/*
 * This table is used to find the irq remapping table for a given device id
 * quickly.
 */
struct irq_remap_table **irq_lookup_table;

/*
 * AMD IOMMU allows up to 2^16 different protection domains. This is a bitmap
 * to know which ones are already in use.
 */
unsigned long *amd_iommu_pd_alloc_bitmap;

static u32 dev_table_size;	/* size of the device table */
static u32 alias_table_size;	/* size of the alias table */
static u32 rlookup_table_size;	/* size if the rlookup table */

enum iommu_init_state {
	IOMMU_START_STATE,
	IOMMU_IVRS_DETECTED,
	IOMMU_ACPI_FINISHED,
	IOMMU_ENABLED,
	IOMMU_PCI_INIT,
	IOMMU_INTERRUPTS_EN,
	IOMMU_DMA_OPS,
	IOMMU_INITIALIZED,
	IOMMU_NOT_FOUND,
	IOMMU_INIT_ERROR,
	IOMMU_CMDLINE_DISABLED,
};

/* Early ioapic and hpet maps from kernel command line */
#define EARLY_MAP_SIZE		4
static struct devid_map __initdata early_ioapic_map[EARLY_MAP_SIZE];
static struct devid_map __initdata early_hpet_map[EARLY_MAP_SIZE];
static struct acpihid_map_entry __initdata early_acpihid_map[EARLY_MAP_SIZE];

static int __initdata early_ioapic_map_size;
static int __initdata early_hpet_map_size;
static int __initdata early_acpihid_map_size;

static bool __initdata cmdline_maps;

static enum iommu_init_state init_state = IOMMU_START_STATE;

static int amd_iommu_enable_interrupts(void);
static int __init iommu_go_to_state(enum iommu_init_state state);
static void init_device_table_dma(void);

static bool amd_iommu_pre_enabled = true;

bool translation_pre_enabled(struct amd_iommu *iommu)
{
	return (iommu->flags & AMD_IOMMU_FLAG_TRANS_PRE_ENABLED);
}
EXPORT_SYMBOL(translation_pre_enabled);

static void clear_translation_pre_enabled(struct amd_iommu *iommu)
{
	iommu->flags &= ~AMD_IOMMU_FLAG_TRANS_PRE_ENABLED;
}

static void init_translation_status(struct amd_iommu *iommu)
{
	u64 ctrl;

	ctrl = readq(iommu->mmio_base + MMIO_CONTROL_OFFSET);
	if (ctrl & (1<<CONTROL_IOMMU_EN))
		iommu->flags |= AMD_IOMMU_FLAG_TRANS_PRE_ENABLED;
}

static inline void update_last_devid(u16 devid)
{
	if (devid > amd_iommu_last_bdf)
		amd_iommu_last_bdf = devid;
}

static inline unsigned long tbl_size(int entry_size)
{
	unsigned shift = PAGE_SHIFT +
			 get_order(((int)amd_iommu_last_bdf + 1) * entry_size);

	return 1UL << shift;
}

int amd_iommu_get_num_iommus(void)
{
	return amd_iommus_present;
}

/* Access to l1 and l2 indexed register spaces */

static u32 iommu_read_l1(struct amd_iommu *iommu, u16 l1, u8 address)
{
	u32 val;

	pci_write_config_dword(iommu->dev, 0xf8, (address | l1 << 16));
	pci_read_config_dword(iommu->dev, 0xfc, &val);
	return val;
}

static void iommu_write_l1(struct amd_iommu *iommu, u16 l1, u8 address, u32 val)
{
	pci_write_config_dword(iommu->dev, 0xf8, (address | l1 << 16 | 1 << 31));
	pci_write_config_dword(iommu->dev, 0xfc, val);
	pci_write_config_dword(iommu->dev, 0xf8, (address | l1 << 16));
}

static u32 iommu_read_l2(struct amd_iommu *iommu, u8 address)
{
	u32 val;

	pci_write_config_dword(iommu->dev, 0xf0, address);
	pci_read_config_dword(iommu->dev, 0xf4, &val);
	return val;
}

static void iommu_write_l2(struct amd_iommu *iommu, u8 address, u32 val)
{
	pci_write_config_dword(iommu->dev, 0xf0, (address | 1 << 8));
	pci_write_config_dword(iommu->dev, 0xf4, val);
}

/****************************************************************************
 *
 * AMD IOMMU MMIO register space handling functions
 *
 * These functions are used to program the IOMMU device registers in
 * MMIO space required for that driver.
 *
 ****************************************************************************/

/*
 * This function set the exclusion range in the IOMMU. DMA accesses to the
 * exclusion range are passed through untranslated
 */
static void iommu_set_exclusion_range(struct amd_iommu *iommu)
{
	u64 start = iommu->exclusion_start & PAGE_MASK;
	u64 limit = (start + iommu->exclusion_length - 1) & PAGE_MASK;
	u64 entry;

	if (!iommu->exclusion_start)
		return;

	entry = start | MMIO_EXCL_ENABLE_MASK;
	memcpy_toio(iommu->mmio_base + MMIO_EXCL_BASE_OFFSET,
			&entry, sizeof(entry));

	entry = limit;
	memcpy_toio(iommu->mmio_base + MMIO_EXCL_LIMIT_OFFSET,
			&entry, sizeof(entry));
}

static void iommu_set_cwwb_range(struct amd_iommu *iommu)
{
	u64 start = iommu_virt_to_phys((void *)iommu->cmd_sem);
	u64 entry = start & PM_ADDR_MASK;

	if (!iommu_feature(iommu, FEATURE_SNP))
		return;

	/* Note:
	 * Re-purpose Exclusion base/limit registers for Completion wait
	 * write-back base/limit.
	 */
	memcpy_toio(iommu->mmio_base + MMIO_EXCL_BASE_OFFSET,
		    &entry, sizeof(entry));

	/* Note:
	 * Default to 4 Kbytes, which can be specified by setting base
	 * address equal to the limit address.
	 */
	memcpy_toio(iommu->mmio_base + MMIO_EXCL_LIMIT_OFFSET,
		    &entry, sizeof(entry));
}

/* Programs the physical address of the device table into the IOMMU hardware */
static void iommu_set_device_table(struct amd_iommu *iommu)
{
	u64 entry;

	BUG_ON(iommu->mmio_base == NULL);

	entry = iommu_virt_to_phys(amd_iommu_dev_table);
	entry |= (dev_table_size >> 12) - 1;
	memcpy_toio(iommu->mmio_base + MMIO_DEV_TABLE_OFFSET,
			&entry, sizeof(entry));
}

/* Generic functions to enable/disable certain features of the IOMMU. */
static void iommu_feature_enable(struct amd_iommu *iommu, u8 bit)
{
	u64 ctrl;

	ctrl = readq(iommu->mmio_base +  MMIO_CONTROL_OFFSET);
	ctrl |= (1ULL << bit);
	writeq(ctrl, iommu->mmio_base +  MMIO_CONTROL_OFFSET);
}

static void iommu_feature_disable(struct amd_iommu *iommu, u8 bit)
{
	u64 ctrl;

	ctrl = readq(iommu->mmio_base + MMIO_CONTROL_OFFSET);
	ctrl &= ~(1ULL << bit);
	writeq(ctrl, iommu->mmio_base + MMIO_CONTROL_OFFSET);
}

static void iommu_set_inv_tlb_timeout(struct amd_iommu *iommu, int timeout)
{
	u64 ctrl;

	ctrl = readq(iommu->mmio_base + MMIO_CONTROL_OFFSET);
	ctrl &= ~CTRL_INV_TO_MASK;
	ctrl |= (timeout << CONTROL_INV_TIMEOUT) & CTRL_INV_TO_MASK;
	writeq(ctrl, iommu->mmio_base + MMIO_CONTROL_OFFSET);
}

/* Function to enable the hardware */
static void iommu_enable(struct amd_iommu *iommu)
{
	iommu_feature_enable(iommu, CONTROL_IOMMU_EN);
}

static void iommu_disable(struct amd_iommu *iommu)
{
	if (!iommu->mmio_base)
		return;

	/* Disable command buffer */
	iommu_feature_disable(iommu, CONTROL_CMDBUF_EN);

	/* Disable event logging and event interrupts */
	iommu_feature_disable(iommu, CONTROL_EVT_INT_EN);
	iommu_feature_disable(iommu, CONTROL_EVT_LOG_EN);

	/* Disable IOMMU GA_LOG */
	iommu_feature_disable(iommu, CONTROL_GALOG_EN);
	iommu_feature_disable(iommu, CONTROL_GAINT_EN);

	/* Disable IOMMU hardware itself */
	iommu_feature_disable(iommu, CONTROL_IOMMU_EN);
}

/*
 * mapping and unmapping functions for the IOMMU MMIO space. Each AMD IOMMU in
 * the system has one.
 */
static u8 __iomem * __init iommu_map_mmio_space(u64 address, u64 end)
{
	if (!request_mem_region(address, end, "amd_iommu")) {
		pr_err("Can not reserve memory region %llx-%llx for mmio\n",
			address, end);
		pr_err("This is a BIOS bug. Please contact your hardware vendor\n");
		return NULL;
	}

	return (u8 __iomem *)ioremap(address, end);
}

static void __init iommu_unmap_mmio_space(struct amd_iommu *iommu)
{
	if (iommu->mmio_base)
		iounmap(iommu->mmio_base);
	release_mem_region(iommu->mmio_phys, iommu->mmio_phys_end);
}

static inline u32 get_ivhd_header_size(struct ivhd_header *h)
{
	u32 size = 0;

	switch (h->type) {
	case 0x10:
		size = 24;
		break;
	case 0x11:
	case 0x40:
		size = 40;
		break;
	}
	return size;
}

/****************************************************************************
 *
 * The functions below belong to the first pass of AMD IOMMU ACPI table
 * parsing. In this pass we try to find out the highest device id this
 * code has to handle. Upon this information the size of the shared data
 * structures is determined later.
 *
 ****************************************************************************/

/*
 * This function calculates the length of a given IVHD entry
 */
static inline int ivhd_entry_length(u8 *ivhd)
{
	u32 type = ((struct ivhd_entry *)ivhd)->type;

	if (type < 0x80) {
		return 0x04 << (*ivhd >> 6);
	} else if (type == IVHD_DEV_ACPI_HID) {
		/* For ACPI_HID, offset 21 is uid len */
		return *((u8 *)ivhd + 21) + 22;
	}
	return 0;
}

/*
 * After reading the highest device id from the IOMMU PCI capability header
 * this function looks if there is a higher device id defined in the ACPI table
 */
static int __init find_last_devid_from_ivhd(struct ivhd_header *h)
{
	u8 *p = (void *)h, *end = (void *)h;
	struct ivhd_entry *dev;

	u32 ivhd_size = get_ivhd_header_size(h);

	if (!ivhd_size) {
		pr_err("Unsupported IVHD type %#x\n", h->type);
		return -EINVAL;
	}

	p += ivhd_size;
	end += h->length;

	while (p < end) {
		dev = (struct ivhd_entry *)p;
		switch (dev->type) {
		case IVHD_DEV_ALL:
			/* Use maximum BDF value for DEV_ALL */
			update_last_devid(0xffff);
			break;
		case IVHD_DEV_SELECT:
		case IVHD_DEV_RANGE_END:
		case IVHD_DEV_ALIAS:
		case IVHD_DEV_EXT_SELECT:
			/* all the above subfield types refer to device ids */
			update_last_devid(dev->devid);
			break;
		default:
			break;
		}
		p += ivhd_entry_length(p);
	}

	WARN_ON(p != end);

	return 0;
}

static int __init check_ivrs_checksum(struct acpi_table_header *table)
{
	int i;
	u8 checksum = 0, *p = (u8 *)table;

	for (i = 0; i < table->length; ++i)
		checksum += p[i];
	if (checksum != 0) {
		/* ACPI table corrupt */
		pr_err(FW_BUG "IVRS invalid checksum\n");
		return -ENODEV;
	}

	return 0;
}

/*
 * Iterate over all IVHD entries in the ACPI table and find the highest device
 * id which we need to handle. This is the first of three functions which parse
 * the ACPI table. So we check the checksum here.
 */
static int __init find_last_devid_acpi(struct acpi_table_header *table)
{
	u8 *p = (u8 *)table, *end = (u8 *)table;
	struct ivhd_header *h;

	p += IVRS_HEADER_LENGTH;

	end += table->length;
	while (p < end) {
		h = (struct ivhd_header *)p;
		if (h->type == amd_iommu_target_ivhd_type) {
			int ret = find_last_devid_from_ivhd(h);

			if (ret)
				return ret;
		}
		p += h->length;
	}
	WARN_ON(p != end);

	return 0;
}

/****************************************************************************
 *
 * The following functions belong to the code path which parses the ACPI table
 * the second time. In this ACPI parsing iteration we allocate IOMMU specific
 * data structures, initialize the device/alias/rlookup table and also
 * basically initialize the hardware.
 *
 ****************************************************************************/

/*
 * Allocates the command buffer. This buffer is per AMD IOMMU. We can
 * write commands to that buffer later and the IOMMU will execute them
 * asynchronously
 */
static int __init alloc_command_buffer(struct amd_iommu *iommu)
{
	iommu->cmd_buf = (void *)__get_free_pages(GFP_KERNEL | __GFP_ZERO,
						  get_order(CMD_BUFFER_SIZE));

	return iommu->cmd_buf ? 0 : -ENOMEM;
}

/*
 * This function resets the command buffer if the IOMMU stopped fetching
 * commands from it.
 */
void amd_iommu_reset_cmd_buffer(struct amd_iommu *iommu)
{
	iommu_feature_disable(iommu, CONTROL_CMDBUF_EN);

	writel(0x00, iommu->mmio_base + MMIO_CMD_HEAD_OFFSET);
	writel(0x00, iommu->mmio_base + MMIO_CMD_TAIL_OFFSET);
	iommu->cmd_buf_head = 0;
	iommu->cmd_buf_tail = 0;

	iommu_feature_enable(iommu, CONTROL_CMDBUF_EN);
}

/*
 * This function writes the command buffer address to the hardware and
 * enables it.
 */
static void iommu_enable_command_buffer(struct amd_iommu *iommu)
{
	u64 entry;

	BUG_ON(iommu->cmd_buf == NULL);

	entry = iommu_virt_to_phys(iommu->cmd_buf);
	entry |= MMIO_CMD_SIZE_512;

	memcpy_toio(iommu->mmio_base + MMIO_CMD_BUF_OFFSET,
		    &entry, sizeof(entry));

	amd_iommu_reset_cmd_buffer(iommu);
}

/*
 * This function disables the command buffer
 */
static void iommu_disable_command_buffer(struct amd_iommu *iommu)
{
	iommu_feature_disable(iommu, CONTROL_CMDBUF_EN);
}

static void __init free_command_buffer(struct amd_iommu *iommu)
{
	free_pages((unsigned long)iommu->cmd_buf, get_order(CMD_BUFFER_SIZE));
}

static void *__init iommu_alloc_4k_pages(struct amd_iommu *iommu,
					 gfp_t gfp, size_t size)
{
	int order = get_order(size);
	void *buf = (void *)__get_free_pages(gfp, order);

	if (buf &&
	    iommu_feature(iommu, FEATURE_SNP) &&
	    set_memory_4k((unsigned long)buf, (1 << order))) {
		free_pages((unsigned long)buf, order);
		buf = NULL;
	}

	return buf;
}

/* allocates the memory where the IOMMU will log its events to */
static int __init alloc_event_buffer(struct amd_iommu *iommu)
{
	iommu->evt_buf = iommu_alloc_4k_pages(iommu, GFP_KERNEL | __GFP_ZERO,
					      EVT_BUFFER_SIZE);

	return iommu->evt_buf ? 0 : -ENOMEM;
}

static void iommu_enable_event_buffer(struct amd_iommu *iommu)
{
	u64 entry;

	BUG_ON(iommu->evt_buf == NULL);

	entry = iommu_virt_to_phys(iommu->evt_buf) | EVT_LEN_MASK;

	memcpy_toio(iommu->mmio_base + MMIO_EVT_BUF_OFFSET,
		    &entry, sizeof(entry));

	/* set head and tail to zero manually */
	writel(0x00, iommu->mmio_base + MMIO_EVT_HEAD_OFFSET);
	writel(0x00, iommu->mmio_base + MMIO_EVT_TAIL_OFFSET);

	iommu_feature_enable(iommu, CONTROL_EVT_LOG_EN);
}

/*
 * This function disables the event log buffer
 */
static void iommu_disable_event_buffer(struct amd_iommu *iommu)
{
	iommu_feature_disable(iommu, CONTROL_EVT_LOG_EN);
}

static void __init free_event_buffer(struct amd_iommu *iommu)
{
	free_pages((unsigned long)iommu->evt_buf, get_order(EVT_BUFFER_SIZE));
}

/* allocates the memory where the IOMMU will log its events to */
static int __init alloc_ppr_log(struct amd_iommu *iommu)
{
	iommu->ppr_log = iommu_alloc_4k_pages(iommu, GFP_KERNEL | __GFP_ZERO,
					      PPR_LOG_SIZE);

	return iommu->ppr_log ? 0 : -ENOMEM;
}

static void iommu_enable_ppr_log(struct amd_iommu *iommu)
{
	u64 entry;

	if (iommu->ppr_log == NULL)
		return;

	entry = iommu_virt_to_phys(iommu->ppr_log) | PPR_LOG_SIZE_512;

	memcpy_toio(iommu->mmio_base + MMIO_PPR_LOG_OFFSET,
		    &entry, sizeof(entry));

	/* set head and tail to zero manually */
	writel(0x00, iommu->mmio_base + MMIO_PPR_HEAD_OFFSET);
	writel(0x00, iommu->mmio_base + MMIO_PPR_TAIL_OFFSET);

	iommu_feature_enable(iommu, CONTROL_PPRLOG_EN);
	iommu_feature_enable(iommu, CONTROL_PPR_EN);
}

static void __init free_ppr_log(struct amd_iommu *iommu)
{
	free_pages((unsigned long)iommu->ppr_log, get_order(PPR_LOG_SIZE));
}

static void free_ga_log(struct amd_iommu *iommu)
{
#ifdef CONFIG_IRQ_REMAP
	free_pages((unsigned long)iommu->ga_log, get_order(GA_LOG_SIZE));
	free_pages((unsigned long)iommu->ga_log_tail, get_order(8));
#endif
}

static int iommu_ga_log_enable(struct amd_iommu *iommu)
{
#ifdef CONFIG_IRQ_REMAP
	u32 status, i;

	if (!iommu->ga_log)
		return -EINVAL;

	status = readl(iommu->mmio_base + MMIO_STATUS_OFFSET);

	/* Check if already running */
	if (status & (MMIO_STATUS_GALOG_RUN_MASK))
		return 0;

	iommu_feature_enable(iommu, CONTROL_GAINT_EN);
	iommu_feature_enable(iommu, CONTROL_GALOG_EN);

	for (i = 0; i < LOOP_TIMEOUT; ++i) {
		status = readl(iommu->mmio_base + MMIO_STATUS_OFFSET);
		if (status & (MMIO_STATUS_GALOG_RUN_MASK))
			break;
	}

	if (i >= LOOP_TIMEOUT)
		return -EINVAL;
#endif /* CONFIG_IRQ_REMAP */
	return 0;
}

#ifdef CONFIG_IRQ_REMAP
static int iommu_init_ga_log(struct amd_iommu *iommu)
{
	u64 entry;

	if (!AMD_IOMMU_GUEST_IR_VAPIC(amd_iommu_guest_ir))
		return 0;

	iommu->ga_log = (u8 *)__get_free_pages(GFP_KERNEL | __GFP_ZERO,
					get_order(GA_LOG_SIZE));
	if (!iommu->ga_log)
		goto err_out;

	iommu->ga_log_tail = (u8 *)__get_free_pages(GFP_KERNEL | __GFP_ZERO,
					get_order(8));
	if (!iommu->ga_log_tail)
		goto err_out;

	entry = iommu_virt_to_phys(iommu->ga_log) | GA_LOG_SIZE_512;
	memcpy_toio(iommu->mmio_base + MMIO_GA_LOG_BASE_OFFSET,
		    &entry, sizeof(entry));
	entry = (iommu_virt_to_phys(iommu->ga_log_tail) &
		 (BIT_ULL(52)-1)) & ~7ULL;
	memcpy_toio(iommu->mmio_base + MMIO_GA_LOG_TAIL_OFFSET,
		    &entry, sizeof(entry));
	writel(0x00, iommu->mmio_base + MMIO_GA_HEAD_OFFSET);
	writel(0x00, iommu->mmio_base + MMIO_GA_TAIL_OFFSET);

	return 0;
err_out:
	free_ga_log(iommu);
	return -EINVAL;
}
#endif /* CONFIG_IRQ_REMAP */

static int iommu_init_ga(struct amd_iommu *iommu)
{
	int ret = 0;

#ifdef CONFIG_IRQ_REMAP
	/* Note: We have already checked GASup from IVRS table.
	 *       Now, we need to make sure that GAMSup is set.
	 */
	if (AMD_IOMMU_GUEST_IR_VAPIC(amd_iommu_guest_ir) &&
	    !iommu_feature(iommu, FEATURE_GAM_VAPIC))
		amd_iommu_guest_ir = AMD_IOMMU_GUEST_IR_LEGACY_GA;

	ret = iommu_init_ga_log(iommu);
#endif /* CONFIG_IRQ_REMAP */

	return ret;
}

static int __init alloc_cwwb_sem(struct amd_iommu *iommu)
{
	iommu->cmd_sem = iommu_alloc_4k_pages(iommu, GFP_KERNEL | __GFP_ZERO, 1);

	return iommu->cmd_sem ? 0 : -ENOMEM;
}

static void __init free_cwwb_sem(struct amd_iommu *iommu)
{
	if (iommu->cmd_sem)
		free_page((unsigned long)iommu->cmd_sem);
}

static void iommu_enable_xt(struct amd_iommu *iommu)
{
#ifdef CONFIG_IRQ_REMAP
	/*
	 * XT mode (32-bit APIC destination ID) requires
	 * GA mode (128-bit IRTE support) as a prerequisite.
	 */
	if (AMD_IOMMU_GUEST_IR_GA(amd_iommu_guest_ir) &&
	    amd_iommu_xt_mode == IRQ_REMAP_X2APIC_MODE)
		iommu_feature_enable(iommu, CONTROL_XT_EN);
#endif /* CONFIG_IRQ_REMAP */
}

static void iommu_enable_gt(struct amd_iommu *iommu)
{
	if (!iommu_feature(iommu, FEATURE_GT))
		return;

	iommu_feature_enable(iommu, CONTROL_GT_EN);
}

/* sets a specific bit in the device table entry. */
static void set_dev_entry_bit(u16 devid, u8 bit)
{
	int i = (bit >> 6) & 0x03;
	int _bit = bit & 0x3f;

	amd_iommu_dev_table[devid].data[i] |= (1UL << _bit);
}

static int get_dev_entry_bit(u16 devid, u8 bit)
{
	int i = (bit >> 6) & 0x03;
	int _bit = bit & 0x3f;

	return (amd_iommu_dev_table[devid].data[i] & (1UL << _bit)) >> _bit;
}


static bool copy_device_table(void)
{
	u64 int_ctl, int_tab_len, entry = 0, last_entry = 0;
	struct dev_table_entry *old_devtb = NULL;
	u32 lo, hi, devid, old_devtb_size;
	phys_addr_t old_devtb_phys;
	struct amd_iommu *iommu;
	u16 dom_id, dte_v, irq_v;
	gfp_t gfp_flag;
	u64 tmp;

	if (!amd_iommu_pre_enabled)
		return false;

	pr_warn("Translation is already enabled - trying to copy translation structures\n");
	for_each_iommu(iommu) {
		/* All IOMMUs should use the same device table with the same size */
		lo = readl(iommu->mmio_base + MMIO_DEV_TABLE_OFFSET);
		hi = readl(iommu->mmio_base + MMIO_DEV_TABLE_OFFSET + 4);
		entry = (((u64) hi) << 32) + lo;
		if (last_entry && last_entry != entry) {
			pr_err("IOMMU:%d should use the same dev table as others!\n",
				iommu->index);
			return false;
		}
		last_entry = entry;

		old_devtb_size = ((entry & ~PAGE_MASK) + 1) << 12;
		if (old_devtb_size != dev_table_size) {
			pr_err("The device table size of IOMMU:%d is not expected!\n",
				iommu->index);
			return false;
		}
	}

	/*
	 * When SME is enabled in the first kernel, the entry includes the
	 * memory encryption mask(sme_me_mask), we must remove the memory
	 * encryption mask to obtain the true physical address in kdump kernel.
	 */
	old_devtb_phys = __sme_clr(entry) & PAGE_MASK;

	if (old_devtb_phys >= 0x100000000ULL) {
		pr_err("The address of old device table is above 4G, not trustworthy!\n");
		return false;
	}
	old_devtb = (sme_active() && is_kdump_kernel())
		    ? (__force void *)ioremap_encrypted(old_devtb_phys,
							dev_table_size)
		    : memremap(old_devtb_phys, dev_table_size, MEMREMAP_WB);

	if (!old_devtb)
		return false;

	gfp_flag = GFP_KERNEL | __GFP_ZERO | GFP_DMA32;
	old_dev_tbl_cpy = (void *)__get_free_pages(gfp_flag,
				get_order(dev_table_size));
	if (old_dev_tbl_cpy == NULL) {
		pr_err("Failed to allocate memory for copying old device table!\n");
		return false;
	}

	for (devid = 0; devid <= amd_iommu_last_bdf; ++devid) {
		old_dev_tbl_cpy[devid] = old_devtb[devid];
		dom_id = old_devtb[devid].data[1] & DEV_DOMID_MASK;
		dte_v = old_devtb[devid].data[0] & DTE_FLAG_V;

		if (dte_v && dom_id) {
			old_dev_tbl_cpy[devid].data[0] = old_devtb[devid].data[0];
			old_dev_tbl_cpy[devid].data[1] = old_devtb[devid].data[1];
			__set_bit(dom_id, amd_iommu_pd_alloc_bitmap);
			/* If gcr3 table existed, mask it out */
			if (old_devtb[devid].data[0] & DTE_FLAG_GV) {
				tmp = DTE_GCR3_VAL_B(~0ULL) << DTE_GCR3_SHIFT_B;
				tmp |= DTE_GCR3_VAL_C(~0ULL) << DTE_GCR3_SHIFT_C;
				old_dev_tbl_cpy[devid].data[1] &= ~tmp;
				tmp = DTE_GCR3_VAL_A(~0ULL) << DTE_GCR3_SHIFT_A;
				tmp |= DTE_FLAG_GV;
				old_dev_tbl_cpy[devid].data[0] &= ~tmp;
			}
		}

		irq_v = old_devtb[devid].data[2] & DTE_IRQ_REMAP_ENABLE;
		int_ctl = old_devtb[devid].data[2] & DTE_IRQ_REMAP_INTCTL_MASK;
		int_tab_len = old_devtb[devid].data[2] & DTE_INTTABLEN_MASK;
		if (irq_v && (int_ctl || int_tab_len)) {
			if ((int_ctl != DTE_IRQ_REMAP_INTCTL) ||
			    (int_tab_len != DTE_INTTABLEN)) {
				pr_err("Wrong old irq remapping flag: %#x\n", devid);
				return false;
			}

		        old_dev_tbl_cpy[devid].data[2] = old_devtb[devid].data[2];
		}
	}
	memunmap(old_devtb);

	return true;
}

void amd_iommu_apply_erratum_63(u16 devid)
{
	int sysmgt;

	sysmgt = get_dev_entry_bit(devid, DEV_ENTRY_SYSMGT1) |
		 (get_dev_entry_bit(devid, DEV_ENTRY_SYSMGT2) << 1);

	if (sysmgt == 0x01)
		set_dev_entry_bit(devid, DEV_ENTRY_IW);
}

/* Writes the specific IOMMU for a device into the rlookup table */
static void __init set_iommu_for_device(struct amd_iommu *iommu, u16 devid)
{
	amd_iommu_rlookup_table[devid] = iommu;
}

/*
 * This function takes the device specific flags read from the ACPI
 * table and sets up the device table entry with that information
 */
static void __init set_dev_entry_from_acpi(struct amd_iommu *iommu,
					   u16 devid, u32 flags, u32 ext_flags)
{
	if (flags & ACPI_DEVFLAG_INITPASS)
		set_dev_entry_bit(devid, DEV_ENTRY_INIT_PASS);
	if (flags & ACPI_DEVFLAG_EXTINT)
		set_dev_entry_bit(devid, DEV_ENTRY_EINT_PASS);
	if (flags & ACPI_DEVFLAG_NMI)
		set_dev_entry_bit(devid, DEV_ENTRY_NMI_PASS);
	if (flags & ACPI_DEVFLAG_SYSMGT1)
		set_dev_entry_bit(devid, DEV_ENTRY_SYSMGT1);
	if (flags & ACPI_DEVFLAG_SYSMGT2)
		set_dev_entry_bit(devid, DEV_ENTRY_SYSMGT2);
	if (flags & ACPI_DEVFLAG_LINT0)
		set_dev_entry_bit(devid, DEV_ENTRY_LINT0_PASS);
	if (flags & ACPI_DEVFLAG_LINT1)
		set_dev_entry_bit(devid, DEV_ENTRY_LINT1_PASS);

	amd_iommu_apply_erratum_63(devid);

	set_iommu_for_device(iommu, devid);
}

int __init add_special_device(u8 type, u8 id, u16 *devid, bool cmd_line)
{
	struct devid_map *entry;
	struct list_head *list;

	if (type == IVHD_SPECIAL_IOAPIC)
		list = &ioapic_map;
	else if (type == IVHD_SPECIAL_HPET)
		list = &hpet_map;
	else
		return -EINVAL;

	list_for_each_entry(entry, list, list) {
		if (!(entry->id == id && entry->cmd_line))
			continue;

		pr_info("Command-line override present for %s id %d - ignoring\n",
			type == IVHD_SPECIAL_IOAPIC ? "IOAPIC" : "HPET", id);

		*devid = entry->devid;

		return 0;
	}

	entry = kzalloc(sizeof(*entry), GFP_KERNEL);
	if (!entry)
		return -ENOMEM;

	entry->id	= id;
	entry->devid	= *devid;
	entry->cmd_line	= cmd_line;

	list_add_tail(&entry->list, list);

	return 0;
}

static int __init add_acpi_hid_device(u8 *hid, u8 *uid, u16 *devid,
				      bool cmd_line)
{
	struct acpihid_map_entry *entry;
	struct list_head *list = &acpihid_map;

	list_for_each_entry(entry, list, list) {
		if (strcmp(entry->hid, hid) ||
		    (*uid && *entry->uid && strcmp(entry->uid, uid)) ||
		    !entry->cmd_line)
			continue;

		pr_info("Command-line override for hid:%s uid:%s\n",
			hid, uid);
		*devid = entry->devid;
		return 0;
	}

	entry = kzalloc(sizeof(*entry), GFP_KERNEL);
	if (!entry)
		return -ENOMEM;

	memcpy(entry->uid, uid, strlen(uid));
	memcpy(entry->hid, hid, strlen(hid));
	entry->devid = *devid;
	entry->cmd_line	= cmd_line;
	entry->root_devid = (entry->devid & (~0x7));

	pr_info("%s, add hid:%s, uid:%s, rdevid:%d\n",
		entry->cmd_line ? "cmd" : "ivrs",
		entry->hid, entry->uid, entry->root_devid);

	list_add_tail(&entry->list, list);
	return 0;
}

static int __init add_early_maps(void)
{
	int i, ret;

	for (i = 0; i < early_ioapic_map_size; ++i) {
		ret = add_special_device(IVHD_SPECIAL_IOAPIC,
					 early_ioapic_map[i].id,
					 &early_ioapic_map[i].devid,
					 early_ioapic_map[i].cmd_line);
		if (ret)
			return ret;
	}

	for (i = 0; i < early_hpet_map_size; ++i) {
		ret = add_special_device(IVHD_SPECIAL_HPET,
					 early_hpet_map[i].id,
					 &early_hpet_map[i].devid,
					 early_hpet_map[i].cmd_line);
		if (ret)
			return ret;
	}

	for (i = 0; i < early_acpihid_map_size; ++i) {
		ret = add_acpi_hid_device(early_acpihid_map[i].hid,
					  early_acpihid_map[i].uid,
					  &early_acpihid_map[i].devid,
					  early_acpihid_map[i].cmd_line);
		if (ret)
			return ret;
	}

	return 0;
}

/*
 * Takes a pointer to an AMD IOMMU entry in the ACPI table and
 * initializes the hardware and our data structures with it.
 */
static int __init init_iommu_from_acpi(struct amd_iommu *iommu,
					struct ivhd_header *h)
{
	u8 *p = (u8 *)h;
	u8 *end = p, flags = 0;
	u16 devid = 0, devid_start = 0, devid_to = 0;
	u32 dev_i, ext_flags = 0;
	bool alias = false;
	struct ivhd_entry *e;
	u32 ivhd_size;
	int ret;


	ret = add_early_maps();
	if (ret)
		return ret;

	amd_iommu_apply_ivrs_quirks();

	/*
	 * First save the recommended feature enable bits from ACPI
	 */
	iommu->acpi_flags = h->flags;

	/*
	 * Done. Now parse the device entries
	 */
	ivhd_size = get_ivhd_header_size(h);
	if (!ivhd_size) {
		pr_err("Unsupported IVHD type %#x\n", h->type);
		return -EINVAL;
	}

	p += ivhd_size;

	end += h->length;


	while (p < end) {
		e = (struct ivhd_entry *)p;
		switch (e->type) {
		case IVHD_DEV_ALL:

			DUMP_printk("  DEV_ALL\t\t\tflags: %02x\n", e->flags);

			for (dev_i = 0; dev_i <= amd_iommu_last_bdf; ++dev_i)
				set_dev_entry_from_acpi(iommu, dev_i, e->flags, 0);
			break;
		case IVHD_DEV_SELECT:

			DUMP_printk("  DEV_SELECT\t\t\t devid: %02x:%02x.%x "
				    "flags: %02x\n",
				    PCI_BUS_NUM(e->devid),
				    PCI_SLOT(e->devid),
				    PCI_FUNC(e->devid),
				    e->flags);

			devid = e->devid;
			set_dev_entry_from_acpi(iommu, devid, e->flags, 0);
			break;
		case IVHD_DEV_SELECT_RANGE_START:

			DUMP_printk("  DEV_SELECT_RANGE_START\t "
				    "devid: %02x:%02x.%x flags: %02x\n",
				    PCI_BUS_NUM(e->devid),
				    PCI_SLOT(e->devid),
				    PCI_FUNC(e->devid),
				    e->flags);

			devid_start = e->devid;
			flags = e->flags;
			ext_flags = 0;
			alias = false;
			break;
		case IVHD_DEV_ALIAS:

			DUMP_printk("  DEV_ALIAS\t\t\t devid: %02x:%02x.%x "
				    "flags: %02x devid_to: %02x:%02x.%x\n",
				    PCI_BUS_NUM(e->devid),
				    PCI_SLOT(e->devid),
				    PCI_FUNC(e->devid),
				    e->flags,
				    PCI_BUS_NUM(e->ext >> 8),
				    PCI_SLOT(e->ext >> 8),
				    PCI_FUNC(e->ext >> 8));

			devid = e->devid;
			devid_to = e->ext >> 8;
			set_dev_entry_from_acpi(iommu, devid   , e->flags, 0);
			set_dev_entry_from_acpi(iommu, devid_to, e->flags, 0);
			amd_iommu_alias_table[devid] = devid_to;
			break;
		case IVHD_DEV_ALIAS_RANGE:

			DUMP_printk("  DEV_ALIAS_RANGE\t\t "
				    "devid: %02x:%02x.%x flags: %02x "
				    "devid_to: %02x:%02x.%x\n",
				    PCI_BUS_NUM(e->devid),
				    PCI_SLOT(e->devid),
				    PCI_FUNC(e->devid),
				    e->flags,
				    PCI_BUS_NUM(e->ext >> 8),
				    PCI_SLOT(e->ext >> 8),
				    PCI_FUNC(e->ext >> 8));

			devid_start = e->devid;
			flags = e->flags;
			devid_to = e->ext >> 8;
			ext_flags = 0;
			alias = true;
			break;
		case IVHD_DEV_EXT_SELECT:

			DUMP_printk("  DEV_EXT_SELECT\t\t devid: %02x:%02x.%x "
				    "flags: %02x ext: %08x\n",
				    PCI_BUS_NUM(e->devid),
				    PCI_SLOT(e->devid),
				    PCI_FUNC(e->devid),
				    e->flags, e->ext);

			devid = e->devid;
			set_dev_entry_from_acpi(iommu, devid, e->flags,
						e->ext);
			break;
		case IVHD_DEV_EXT_SELECT_RANGE:

			DUMP_printk("  DEV_EXT_SELECT_RANGE\t devid: "
				    "%02x:%02x.%x flags: %02x ext: %08x\n",
				    PCI_BUS_NUM(e->devid),
				    PCI_SLOT(e->devid),
				    PCI_FUNC(e->devid),
				    e->flags, e->ext);

			devid_start = e->devid;
			flags = e->flags;
			ext_flags = e->ext;
			alias = false;
			break;
		case IVHD_DEV_RANGE_END:

			DUMP_printk("  DEV_RANGE_END\t\t devid: %02x:%02x.%x\n",
				    PCI_BUS_NUM(e->devid),
				    PCI_SLOT(e->devid),
				    PCI_FUNC(e->devid));

			devid = e->devid;
			for (dev_i = devid_start; dev_i <= devid; ++dev_i) {
				if (alias) {
					amd_iommu_alias_table[dev_i] = devid_to;
					set_dev_entry_from_acpi(iommu,
						devid_to, flags, ext_flags);
				}
				set_dev_entry_from_acpi(iommu, dev_i,
							flags, ext_flags);
			}
			break;
		case IVHD_DEV_SPECIAL: {
			u8 handle, type;
			const char *var;
			u16 devid;
			int ret;

			handle = e->ext & 0xff;
			devid  = (e->ext >>  8) & 0xffff;
			type   = (e->ext >> 24) & 0xff;

			if (type == IVHD_SPECIAL_IOAPIC)
				var = "IOAPIC";
			else if (type == IVHD_SPECIAL_HPET)
				var = "HPET";
			else
				var = "UNKNOWN";

			DUMP_printk("  DEV_SPECIAL(%s[%d])\t\tdevid: %02x:%02x.%x\n",
				    var, (int)handle,
				    PCI_BUS_NUM(devid),
				    PCI_SLOT(devid),
				    PCI_FUNC(devid));

			ret = add_special_device(type, handle, &devid, false);
			if (ret)
				return ret;

			/*
			 * add_special_device might update the devid in case a
			 * command-line override is present. So call
			 * set_dev_entry_from_acpi after add_special_device.
			 */
			set_dev_entry_from_acpi(iommu, devid, e->flags, 0);

			break;
		}
		case IVHD_DEV_ACPI_HID: {
			u16 devid;
			u8 hid[ACPIHID_HID_LEN];
			u8 uid[ACPIHID_UID_LEN];
			int ret;

			if (h->type != 0x40) {
				pr_err(FW_BUG "Invalid IVHD device type %#x\n",
				       e->type);
				break;
			}

			memcpy(hid, (u8 *)(&e->ext), ACPIHID_HID_LEN - 1);
			hid[ACPIHID_HID_LEN - 1] = '\0';

			if (!(*hid)) {
				pr_err(FW_BUG "Invalid HID.\n");
				break;
			}

			uid[0] = '\0';
			switch (e->uidf) {
			case UID_NOT_PRESENT:

				if (e->uidl != 0)
					pr_warn(FW_BUG "Invalid UID length.\n");

				break;
			case UID_IS_INTEGER:

				sprintf(uid, "%d", e->uid);

				break;
			case UID_IS_CHARACTER:

				memcpy(uid, &e->uid, e->uidl);
				uid[e->uidl] = '\0';

				break;
			default:
				break;
			}

			devid = e->devid;
			DUMP_printk("  DEV_ACPI_HID(%s[%s])\t\tdevid: %02x:%02x.%x\n",
				    hid, uid,
				    PCI_BUS_NUM(devid),
				    PCI_SLOT(devid),
				    PCI_FUNC(devid));

			flags = e->flags;

			ret = add_acpi_hid_device(hid, uid, &devid, false);
			if (ret)
				return ret;

			/*
			 * add_special_device might update the devid in case a
			 * command-line override is present. So call
			 * set_dev_entry_from_acpi after add_special_device.
			 */
			set_dev_entry_from_acpi(iommu, devid, e->flags, 0);

			break;
		}
		default:
			break;
		}

		p += ivhd_entry_length(p);
	}

	return 0;
}

static void __init free_iommu_one(struct amd_iommu *iommu)
{
	free_cwwb_sem(iommu);
	free_command_buffer(iommu);
	free_event_buffer(iommu);
	free_ppr_log(iommu);
	free_ga_log(iommu);
	iommu_unmap_mmio_space(iommu);
}

static void __init free_iommu_all(void)
{
	struct amd_iommu *iommu, *next;

	for_each_iommu_safe(iommu, next) {
		list_del(&iommu->list);
		free_iommu_one(iommu);
		kfree(iommu);
	}
}

/*
 * Family15h Model 10h-1fh erratum 746 (IOMMU Logging May Stall Translations)
 * Workaround:
 *     BIOS should disable L2B micellaneous clock gating by setting
 *     L2_L2B_CK_GATE_CONTROL[CKGateL2BMiscDisable](D0F2xF4_x90[2]) = 1b
 */
static void amd_iommu_erratum_746_workaround(struct amd_iommu *iommu)
{
	u32 value;

	if ((boot_cpu_data.x86 != 0x15) ||
	    (boot_cpu_data.x86_model < 0x10) ||
	    (boot_cpu_data.x86_model > 0x1f))
		return;

	pci_write_config_dword(iommu->dev, 0xf0, 0x90);
	pci_read_config_dword(iommu->dev, 0xf4, &value);

	if (value & BIT(2))
		return;

	/* Select NB indirect register 0x90 and enable writing */
	pci_write_config_dword(iommu->dev, 0xf0, 0x90 | (1 << 8));

	pci_write_config_dword(iommu->dev, 0xf4, value | 0x4);
	pci_info(iommu->dev, "Applying erratum 746 workaround\n");

	/* Clear the enable writing bit */
	pci_write_config_dword(iommu->dev, 0xf0, 0x90);
}

/*
 * Family15h Model 30h-3fh (IOMMU Mishandles ATS Write Permission)
 * Workaround:
 *     BIOS should enable ATS write permission check by setting
 *     L2_DEBUG_3[AtsIgnoreIWDis](D0F2xF4_x47[0]) = 1b
 */
static void amd_iommu_ats_write_check_workaround(struct amd_iommu *iommu)
{
	u32 value;

	if ((boot_cpu_data.x86 != 0x15) ||
	    (boot_cpu_data.x86_model < 0x30) ||
	    (boot_cpu_data.x86_model > 0x3f))
		return;

	/* Test L2_DEBUG_3[AtsIgnoreIWDis] == 1 */
	value = iommu_read_l2(iommu, 0x47);

	if (value & BIT(0))
		return;

	/* Set L2_DEBUG_3[AtsIgnoreIWDis] = 1 */
	iommu_write_l2(iommu, 0x47, value | BIT(0));

	pci_info(iommu->dev, "Applying ATS write check workaround\n");
}

/*
 * This function clues the initialization function for one IOMMU
 * together and also allocates the command buffer and programs the
 * hardware. It does NOT enable the IOMMU. This is done afterwards.
 */
static int __init init_iommu_one(struct amd_iommu *iommu, struct ivhd_header *h)
{
	int ret;

	raw_spin_lock_init(&iommu->lock);
	iommu->cmd_sem_val = 0;

	/* Add IOMMU to internal data structures */
	list_add_tail(&iommu->list, &amd_iommu_list);
	iommu->index = amd_iommus_present++;

	if (unlikely(iommu->index >= MAX_IOMMUS)) {
		WARN(1, "System has more IOMMUs than supported by this driver\n");
		return -ENOSYS;
	}

	/* Index is fine - add IOMMU to the array */
	amd_iommus[iommu->index] = iommu;

	/*
	 * Copy data from ACPI table entry to the iommu struct
	 */
	iommu->devid   = h->devid;
	iommu->cap_ptr = h->cap_ptr;
	iommu->pci_seg = h->pci_seg;
	iommu->mmio_phys = h->mmio_phys;

	switch (h->type) {
	case 0x10:
		/* Check if IVHD EFR contains proper max banks/counters */
		if ((h->efr_attr != 0) &&
		    ((h->efr_attr & (0xF << 13)) != 0) &&
		    ((h->efr_attr & (0x3F << 17)) != 0))
			iommu->mmio_phys_end = MMIO_REG_END_OFFSET;
		else
			iommu->mmio_phys_end = MMIO_CNTR_CONF_OFFSET;

		/*
		 * Note: GA (128-bit IRTE) mode requires cmpxchg16b supports.
		 * GAM also requires GA mode. Therefore, we need to
		 * check cmpxchg16b support before enabling it.
		 */
		if (!boot_cpu_has(X86_FEATURE_CX16) ||
		    ((h->efr_attr & (0x1 << IOMMU_FEAT_GASUP_SHIFT)) == 0))
			amd_iommu_guest_ir = AMD_IOMMU_GUEST_IR_LEGACY;
		break;
	case 0x11:
	case 0x40:
		if (h->efr_reg & (1 << 9))
			iommu->mmio_phys_end = MMIO_REG_END_OFFSET;
		else
			iommu->mmio_phys_end = MMIO_CNTR_CONF_OFFSET;

		/*
		 * Note: GA (128-bit IRTE) mode requires cmpxchg16b supports.
		 * XT, GAM also requires GA mode. Therefore, we need to
		 * check cmpxchg16b support before enabling them.
		 */
		if (!boot_cpu_has(X86_FEATURE_CX16) ||
		    ((h->efr_reg & (0x1 << IOMMU_EFR_GASUP_SHIFT)) == 0)) {
			amd_iommu_guest_ir = AMD_IOMMU_GUEST_IR_LEGACY;
			break;
		}

		if (h->efr_reg & BIT(IOMMU_EFR_XTSUP_SHIFT))
			amd_iommu_xt_mode = IRQ_REMAP_X2APIC_MODE;
		break;
	default:
		return -EINVAL;
	}

	iommu->mmio_base = iommu_map_mmio_space(iommu->mmio_phys,
						iommu->mmio_phys_end);
	if (!iommu->mmio_base)
		return -ENOMEM;

	if (alloc_cwwb_sem(iommu))
		return -ENOMEM;

	if (alloc_command_buffer(iommu))
		return -ENOMEM;

	if (alloc_event_buffer(iommu))
		return -ENOMEM;

	iommu->int_enabled = false;

	init_translation_status(iommu);
	if (translation_pre_enabled(iommu) && !is_kdump_kernel()) {
		iommu_disable(iommu);
		clear_translation_pre_enabled(iommu);
		pr_warn("Translation was enabled for IOMMU:%d but we are not in kdump mode\n",
			iommu->index);
	}
	if (amd_iommu_pre_enabled)
		amd_iommu_pre_enabled = translation_pre_enabled(iommu);

	ret = init_iommu_from_acpi(iommu, h);
	if (ret)
		return ret;

	if (amd_iommu_irq_remap) {
		ret = amd_iommu_create_irq_domain(iommu);
		if (ret)
			return ret;
	}

	/*
	 * Make sure IOMMU is not considered to translate itself. The IVRS
	 * table tells us so, but this is a lie!
	 */
	amd_iommu_rlookup_table[iommu->devid] = NULL;

	return 0;
}

/**
 * get_highest_supported_ivhd_type - Look up the appropriate IVHD type
 * @ivrs: Pointer to the IVRS header
 *
 * This function search through all IVDB of the maximum supported IVHD
 */
static u8 get_highest_supported_ivhd_type(struct acpi_table_header *ivrs)
{
	u8 *base = (u8 *)ivrs;
	struct ivhd_header *ivhd = (struct ivhd_header *)
					(base + IVRS_HEADER_LENGTH);
	u8 last_type = ivhd->type;
	u16 devid = ivhd->devid;

	while (((u8 *)ivhd - base < ivrs->length) &&
	       (ivhd->type <= ACPI_IVHD_TYPE_MAX_SUPPORTED)) {
		u8 *p = (u8 *) ivhd;

		if (ivhd->devid == devid)
			last_type = ivhd->type;
		ivhd = (struct ivhd_header *)(p + ivhd->length);
	}

	return last_type;
}

/*
 * Iterates over all IOMMU entries in the ACPI table, allocates the
 * IOMMU structure and initializes it with init_iommu_one()
 */
static int __init init_iommu_all(struct acpi_table_header *table)
{
	u8 *p = (u8 *)table, *end = (u8 *)table;
	struct ivhd_header *h;
	struct amd_iommu *iommu;
	int ret;

	end += table->length;
	p += IVRS_HEADER_LENGTH;

	while (p < end) {
		h = (struct ivhd_header *)p;
		if (*p == amd_iommu_target_ivhd_type) {

			DUMP_printk("device: %02x:%02x.%01x cap: %04x "
				    "seg: %d flags: %01x info %04x\n",
				    PCI_BUS_NUM(h->devid), PCI_SLOT(h->devid),
				    PCI_FUNC(h->devid), h->cap_ptr,
				    h->pci_seg, h->flags, h->info);
			DUMP_printk("       mmio-addr: %016llx\n",
				    h->mmio_phys);

			iommu = kzalloc(sizeof(struct amd_iommu), GFP_KERNEL);
			if (iommu == NULL)
				return -ENOMEM;

			ret = init_iommu_one(iommu, h);
			if (ret)
				return ret;
		}
		p += h->length;

	}
	WARN_ON(p != end);

	return 0;
}

static int iommu_pc_get_set_reg(struct amd_iommu *iommu, u8 bank, u8 cntr,
				u8 fxn, u64 *value, bool is_write);

static void init_iommu_perf_ctr(struct amd_iommu *iommu)
{
	struct pci_dev *pdev = iommu->dev;
	u64 val = 0xabcd, val2 = 0, save_reg = 0;

	if (!iommu_feature(iommu, FEATURE_PC))
		return;

	amd_iommu_pc_present = true;

	/* save the value to restore, if writable */
	if (iommu_pc_get_set_reg(iommu, 0, 0, 0, &save_reg, false))
		goto pc_false;

	/* Check if the performance counters can be written to */
	if ((iommu_pc_get_set_reg(iommu, 0, 0, 0, &val, true)) ||
	    (iommu_pc_get_set_reg(iommu, 0, 0, 0, &val2, false)) ||
	    (val != val2))
		goto pc_false;

	/* restore */
	if (iommu_pc_get_set_reg(iommu, 0, 0, 0, &save_reg, true))
		goto pc_false;

	pci_info(pdev, "IOMMU performance counters supported\n");

	val = readl(iommu->mmio_base + MMIO_CNTR_CONF_OFFSET);
	iommu->max_banks = (u8) ((val >> 12) & 0x3f);
	iommu->max_counters = (u8) ((val >> 7) & 0xf);

	return;

pc_false:
	pci_err(pdev, "Unable to read/write to IOMMU perf counter.\n");
	amd_iommu_pc_present = false;
	return;
}

static ssize_t amd_iommu_show_cap(struct device *dev,
				  struct device_attribute *attr,
				  char *buf)
{
	struct amd_iommu *iommu = dev_to_amd_iommu(dev);
	return sprintf(buf, "%x\n", iommu->cap);
}
static DEVICE_ATTR(cap, S_IRUGO, amd_iommu_show_cap, NULL);

static ssize_t amd_iommu_show_features(struct device *dev,
				       struct device_attribute *attr,
				       char *buf)
{
	struct amd_iommu *iommu = dev_to_amd_iommu(dev);
	return sprintf(buf, "%llx\n", iommu->features);
}
static DEVICE_ATTR(features, S_IRUGO, amd_iommu_show_features, NULL);

static struct attribute *amd_iommu_attrs[] = {
	&dev_attr_cap.attr,
	&dev_attr_features.attr,
	NULL,
};

static struct attribute_group amd_iommu_group = {
	.name = "amd-iommu",
	.attrs = amd_iommu_attrs,
};

static const struct attribute_group *amd_iommu_groups[] = {
	&amd_iommu_group,
	NULL,
};

static int __init iommu_init_pci(struct amd_iommu *iommu)
{
	int cap_ptr = iommu->cap_ptr;
	int ret;

	iommu->dev = pci_get_domain_bus_and_slot(0, PCI_BUS_NUM(iommu->devid),
						 iommu->devid & 0xff);
	if (!iommu->dev)
		return -ENODEV;

	/* Prevent binding other PCI device drivers to IOMMU devices */
	iommu->dev->match_driver = false;

	pci_read_config_dword(iommu->dev, cap_ptr + MMIO_CAP_HDR_OFFSET,
			      &iommu->cap);

	if (!(iommu->cap & (1 << IOMMU_CAP_IOTLB)))
		amd_iommu_iotlb_sup = false;

	/* read extended feature bits */
	iommu->features = readq(iommu->mmio_base + MMIO_EXT_FEATURES);

	if (iommu_feature(iommu, FEATURE_GT)) {
		int glxval;
		u32 max_pasid;
		u64 pasmax;

		pasmax = iommu->features & FEATURE_PASID_MASK;
		pasmax >>= FEATURE_PASID_SHIFT;
		max_pasid  = (1 << (pasmax + 1)) - 1;

		amd_iommu_max_pasid = min(amd_iommu_max_pasid, max_pasid);

		BUG_ON(amd_iommu_max_pasid & ~PASID_MASK);

		glxval   = iommu->features & FEATURE_GLXVAL_MASK;
		glxval >>= FEATURE_GLXVAL_SHIFT;

		if (amd_iommu_max_glx_val == -1)
			amd_iommu_max_glx_val = glxval;
		else
			amd_iommu_max_glx_val = min(amd_iommu_max_glx_val, glxval);
	}

	if (iommu_feature(iommu, FEATURE_GT) &&
	    iommu_feature(iommu, FEATURE_PPR)) {
		iommu->is_iommu_v2   = true;
		amd_iommu_v2_present = true;
	}

	if (iommu_feature(iommu, FEATURE_PPR) && alloc_ppr_log(iommu))
		return -ENOMEM;

	ret = iommu_init_ga(iommu);
	if (ret)
		return ret;

	if (iommu->cap & (1UL << IOMMU_CAP_NPCACHE))
		amd_iommu_np_cache = true;

	init_iommu_perf_ctr(iommu);

	if (is_rd890_iommu(iommu->dev)) {
		int i, j;

		iommu->root_pdev =
			pci_get_domain_bus_and_slot(0, iommu->dev->bus->number,
						    PCI_DEVFN(0, 0));

		/*
		 * Some rd890 systems may not be fully reconfigured by the
		 * BIOS, so it's necessary for us to store this information so
		 * it can be reprogrammed on resume
		 */
		pci_read_config_dword(iommu->dev, iommu->cap_ptr + 4,
				&iommu->stored_addr_lo);
		pci_read_config_dword(iommu->dev, iommu->cap_ptr + 8,
				&iommu->stored_addr_hi);

		/* Low bit locks writes to configuration space */
		iommu->stored_addr_lo &= ~1;

		for (i = 0; i < 6; i++)
			for (j = 0; j < 0x12; j++)
				iommu->stored_l1[i][j] = iommu_read_l1(iommu, i, j);

		for (i = 0; i < 0x83; i++)
			iommu->stored_l2[i] = iommu_read_l2(iommu, i);
	}

	amd_iommu_erratum_746_workaround(iommu);
	amd_iommu_ats_write_check_workaround(iommu);

	iommu_device_sysfs_add(&iommu->iommu, &iommu->dev->dev,
			       amd_iommu_groups, "ivhd%d", iommu->index);
	iommu_device_set_ops(&iommu->iommu, &amd_iommu_ops);
	iommu_device_register(&iommu->iommu);

	return pci_enable_device(iommu->dev);
}

static void print_iommu_info(void)
{
	static const char * const feat_str[] = {
		"PreF", "PPR", "X2APIC", "NX", "GT", "[5]",
		"IA", "GA", "HE", "PC"
	};
	struct amd_iommu *iommu;

	for_each_iommu(iommu) {
		struct pci_dev *pdev = iommu->dev;
		int i;

		pci_info(pdev, "Found IOMMU cap 0x%hx\n", iommu->cap_ptr);

		if (iommu->cap & (1 << IOMMU_CAP_EFR)) {
			pci_info(pdev, "Extended features (%#llx):",
				 iommu->features);
			for (i = 0; i < ARRAY_SIZE(feat_str); ++i) {
				if (iommu_feature(iommu, (1ULL << i)))
					pr_cont(" %s", feat_str[i]);
			}

			if (iommu->features & FEATURE_GAM_VAPIC)
				pr_cont(" GA_vAPIC");

			pr_cont("\n");
		}
	}
	if (irq_remapping_enabled) {
		pr_info("Interrupt remapping enabled\n");
		if (AMD_IOMMU_GUEST_IR_VAPIC(amd_iommu_guest_ir))
			pr_info("Virtual APIC enabled\n");
		if (amd_iommu_xt_mode == IRQ_REMAP_X2APIC_MODE)
			pr_info("X2APIC enabled\n");
	}
}

static int __init amd_iommu_init_pci(void)
{
	struct amd_iommu *iommu;
	int ret = 0;

	for_each_iommu(iommu) {
		ret = iommu_init_pci(iommu);
		if (ret)
			break;

		/* Need to setup range after PCI init */
		iommu_set_cwwb_range(iommu);
	}

	/*
	 * Order is important here to make sure any unity map requirements are
	 * fulfilled. The unity mappings are created and written to the device
	 * table during the amd_iommu_init_api() call.
	 *
	 * After that we call init_device_table_dma() to make sure any
	 * uninitialized DTE will block DMA, and in the end we flush the caches
	 * of all IOMMUs to make sure the changes to the device table are
	 * active.
	 */
	ret = amd_iommu_init_api();

	init_device_table_dma();

	for_each_iommu(iommu)
		iommu_flush_all_caches(iommu);

	if (!ret)
		print_iommu_info();

	return ret;
}

/****************************************************************************
 *
 * The following functions initialize the MSI interrupts for all IOMMUs
 * in the system. It's a bit challenging because there could be multiple
 * IOMMUs per PCI BDF but we can call pci_enable_msi(x) only once per
 * pci_dev.
 *
 ****************************************************************************/

static int iommu_setup_msi(struct amd_iommu *iommu)
{
	int r;

	r = pci_enable_msi(iommu->dev);
	if (r)
		return r;

	r = request_threaded_irq(iommu->dev->irq,
				 amd_iommu_int_handler,
				 amd_iommu_int_thread,
				 0, "AMD-Vi",
				 iommu);

	if (r) {
		pci_disable_msi(iommu->dev);
		return r;
	}

	return 0;
}

union intcapxt {
	u64	capxt;
	struct {
		u64	reserved_0		:  2,
			dest_mode_logical	:  1,
			reserved_1		:  5,
			destid_0_23		: 24,
			vector			:  8,
			reserved_2		: 16,
			destid_24_31		:  8;
	};
} __attribute__ ((packed));

/*
 * There isn't really any need to mask/unmask at the irqchip level because
 * the 64-bit INTCAPXT registers can be updated atomically without tearing
 * when the affinity is being updated.
 */
static void intcapxt_unmask_irq(struct irq_data *data)
<<<<<<< HEAD
{
}

static void intcapxt_mask_irq(struct irq_data *data)
{
}

static struct irq_chip intcapxt_controller;

static int intcapxt_irqdomain_activate(struct irq_domain *domain,
				       struct irq_data *irqd, bool reserve)
{
	struct amd_iommu *iommu = irqd->chip_data;
	struct irq_cfg *cfg = irqd_cfg(irqd);
	union intcapxt xt;

=======
{
}

static void intcapxt_mask_irq(struct irq_data *data)
{
}

static struct irq_chip intcapxt_controller;

static int intcapxt_irqdomain_activate(struct irq_domain *domain,
				       struct irq_data *irqd, bool reserve)
{
	struct amd_iommu *iommu = irqd->chip_data;
	struct irq_cfg *cfg = irqd_cfg(irqd);
	union intcapxt xt;

>>>>>>> 6ee1d745
	xt.capxt = 0ULL;
	xt.dest_mode_logical = apic->dest_mode_logical;
	xt.vector = cfg->vector;
	xt.destid_0_23 = cfg->dest_apicid & GENMASK(23, 0);
	xt.destid_24_31 = cfg->dest_apicid >> 24;

	/**
	 * Current IOMMU implemtation uses the same IRQ for all
	 * 3 IOMMU interrupts.
	 */
	writeq(xt.capxt, iommu->mmio_base + MMIO_INTCAPXT_EVT_OFFSET);
	writeq(xt.capxt, iommu->mmio_base + MMIO_INTCAPXT_PPR_OFFSET);
	writeq(xt.capxt, iommu->mmio_base + MMIO_INTCAPXT_GALOG_OFFSET);
	return 0;
}

static void intcapxt_irqdomain_deactivate(struct irq_domain *domain,
					  struct irq_data *irqd)
{
	intcapxt_mask_irq(irqd);
}


static int intcapxt_irqdomain_alloc(struct irq_domain *domain, unsigned int virq,
				    unsigned int nr_irqs, void *arg)
{
	struct irq_alloc_info *info = arg;
	int i, ret;

	if (!info || info->type != X86_IRQ_ALLOC_TYPE_AMDVI)
		return -EINVAL;

	ret = irq_domain_alloc_irqs_parent(domain, virq, nr_irqs, arg);
	if (ret < 0)
		return ret;

	for (i = virq; i < virq + nr_irqs; i++) {
		struct irq_data *irqd = irq_domain_get_irq_data(domain, i);

		irqd->chip = &intcapxt_controller;
		irqd->chip_data = info->data;
		__irq_set_handler(i, handle_edge_irq, 0, "edge");
	}

	return ret;
}

static void intcapxt_irqdomain_free(struct irq_domain *domain, unsigned int virq,
				    unsigned int nr_irqs)
{
	irq_domain_free_irqs_top(domain, virq, nr_irqs);
}

static int intcapxt_set_affinity(struct irq_data *irqd,
				 const struct cpumask *mask, bool force)
{
	struct irq_data *parent = irqd->parent_data;
	int ret;

	ret = parent->chip->irq_set_affinity(parent, mask, force);
	if (ret < 0 || ret == IRQ_SET_MASK_OK_DONE)
		return ret;

	return intcapxt_irqdomain_activate(irqd->domain, irqd, false);
}

static struct irq_chip intcapxt_controller = {
	.name			= "IOMMU-MSI",
	.irq_unmask		= intcapxt_unmask_irq,
	.irq_mask		= intcapxt_mask_irq,
	.irq_ack		= irq_chip_ack_parent,
	.irq_retrigger		= irq_chip_retrigger_hierarchy,
	.irq_set_affinity       = intcapxt_set_affinity,
	.flags			= IRQCHIP_SKIP_SET_WAKE,
};

static const struct irq_domain_ops intcapxt_domain_ops = {
	.alloc			= intcapxt_irqdomain_alloc,
	.free			= intcapxt_irqdomain_free,
	.activate		= intcapxt_irqdomain_activate,
	.deactivate		= intcapxt_irqdomain_deactivate,
};


static struct irq_domain *iommu_irqdomain;

static struct irq_domain *iommu_get_irqdomain(void)
{
	struct fwnode_handle *fn;

	/* No need for locking here (yet) as the init is single-threaded */
	if (iommu_irqdomain)
		return iommu_irqdomain;

	fn = irq_domain_alloc_named_fwnode("AMD-Vi-MSI");
	if (!fn)
		return NULL;

	iommu_irqdomain = irq_domain_create_hierarchy(x86_vector_domain, 0, 0,
						      fn, &intcapxt_domain_ops,
						      NULL);
	if (!iommu_irqdomain)
		irq_domain_free_fwnode(fn);

	return iommu_irqdomain;
}

static int iommu_setup_intcapxt(struct amd_iommu *iommu)
{
	struct irq_domain *domain;
	struct irq_alloc_info info;
	int irq, ret;

	domain = iommu_get_irqdomain();
	if (!domain)
		return -ENXIO;

	init_irq_alloc_info(&info, NULL);
	info.type = X86_IRQ_ALLOC_TYPE_AMDVI;
	info.data = iommu;

	irq = irq_domain_alloc_irqs(domain, 1, NUMA_NO_NODE, &info);
	if (irq < 0) {
		irq_domain_remove(domain);
		return irq;
	}

	ret = request_threaded_irq(irq, amd_iommu_int_handler,
				   amd_iommu_int_thread, 0, "AMD-Vi", iommu);
	if (ret) {
		irq_domain_free_irqs(irq, 1);
		irq_domain_remove(domain);
		return ret;
	}

	iommu_feature_enable(iommu, CONTROL_INTCAPXT_EN);
	return 0;
}

static int iommu_init_irq(struct amd_iommu *iommu)
{
	int ret;

	if (iommu->int_enabled)
		goto enable_faults;

	if (amd_iommu_xt_mode == IRQ_REMAP_X2APIC_MODE)
		ret = iommu_setup_intcapxt(iommu);
	else if (iommu->dev->msi_cap)
		ret = iommu_setup_msi(iommu);
	else
		ret = -ENODEV;

	if (ret)
		return ret;

	iommu->int_enabled = true;
enable_faults:
	iommu_feature_enable(iommu, CONTROL_EVT_INT_EN);

	if (iommu->ppr_log != NULL)
		iommu_feature_enable(iommu, CONTROL_PPRINT_EN);

	iommu_ga_log_enable(iommu);

	return 0;
}

/****************************************************************************
 *
 * The next functions belong to the third pass of parsing the ACPI
 * table. In this last pass the memory mapping requirements are
 * gathered (like exclusion and unity mapping ranges).
 *
 ****************************************************************************/

static void __init free_unity_maps(void)
{
	struct unity_map_entry *entry, *next;

	list_for_each_entry_safe(entry, next, &amd_iommu_unity_map, list) {
		list_del(&entry->list);
		kfree(entry);
	}
}

/* called for unity map ACPI definition */
static int __init init_unity_map_range(struct ivmd_header *m)
{
	struct unity_map_entry *e = NULL;
	char *s;

	e = kzalloc(sizeof(*e), GFP_KERNEL);
	if (e == NULL)
		return -ENOMEM;

	switch (m->type) {
	default:
		kfree(e);
		return 0;
	case ACPI_IVMD_TYPE:
		s = "IVMD_TYPEi\t\t\t";
		e->devid_start = e->devid_end = m->devid;
		break;
	case ACPI_IVMD_TYPE_ALL:
		s = "IVMD_TYPE_ALL\t\t";
		e->devid_start = 0;
		e->devid_end = amd_iommu_last_bdf;
		break;
	case ACPI_IVMD_TYPE_RANGE:
		s = "IVMD_TYPE_RANGE\t\t";
		e->devid_start = m->devid;
		e->devid_end = m->aux;
		break;
	}
	e->address_start = PAGE_ALIGN(m->range_start);
	e->address_end = e->address_start + PAGE_ALIGN(m->range_length);
	e->prot = m->flags >> 1;

	/*
	 * Treat per-device exclusion ranges as r/w unity-mapped regions
	 * since some buggy BIOSes might lead to the overwritten exclusion
	 * range (exclusion_start and exclusion_length members). This
	 * happens when there are multiple exclusion ranges (IVMD entries)
	 * defined in ACPI table.
	 */
	if (m->flags & IVMD_FLAG_EXCL_RANGE)
		e->prot = (IVMD_FLAG_IW | IVMD_FLAG_IR) >> 1;

	DUMP_printk("%s devid_start: %02x:%02x.%x devid_end: %02x:%02x.%x"
		    " range_start: %016llx range_end: %016llx flags: %x\n", s,
		    PCI_BUS_NUM(e->devid_start), PCI_SLOT(e->devid_start),
		    PCI_FUNC(e->devid_start), PCI_BUS_NUM(e->devid_end),
		    PCI_SLOT(e->devid_end), PCI_FUNC(e->devid_end),
		    e->address_start, e->address_end, m->flags);

	list_add_tail(&e->list, &amd_iommu_unity_map);

	return 0;
}

/* iterates over all memory definitions we find in the ACPI table */
static int __init init_memory_definitions(struct acpi_table_header *table)
{
	u8 *p = (u8 *)table, *end = (u8 *)table;
	struct ivmd_header *m;

	end += table->length;
	p += IVRS_HEADER_LENGTH;

	while (p < end) {
		m = (struct ivmd_header *)p;
		if (m->flags & (IVMD_FLAG_UNITY_MAP | IVMD_FLAG_EXCL_RANGE))
			init_unity_map_range(m);

		p += m->length;
	}

	return 0;
}

/*
 * Init the device table to not allow DMA access for devices
 */
static void init_device_table_dma(void)
{
	u32 devid;

	for (devid = 0; devid <= amd_iommu_last_bdf; ++devid) {
		set_dev_entry_bit(devid, DEV_ENTRY_VALID);
		set_dev_entry_bit(devid, DEV_ENTRY_TRANSLATION);
	}
}

static void __init uninit_device_table_dma(void)
{
	u32 devid;

	for (devid = 0; devid <= amd_iommu_last_bdf; ++devid) {
		amd_iommu_dev_table[devid].data[0] = 0ULL;
		amd_iommu_dev_table[devid].data[1] = 0ULL;
	}
}

static void init_device_table(void)
{
	u32 devid;

	if (!amd_iommu_irq_remap)
		return;

	for (devid = 0; devid <= amd_iommu_last_bdf; ++devid)
		set_dev_entry_bit(devid, DEV_ENTRY_IRQ_TBL_EN);
}

static void iommu_init_flags(struct amd_iommu *iommu)
{
	iommu->acpi_flags & IVHD_FLAG_HT_TUN_EN_MASK ?
		iommu_feature_enable(iommu, CONTROL_HT_TUN_EN) :
		iommu_feature_disable(iommu, CONTROL_HT_TUN_EN);

	iommu->acpi_flags & IVHD_FLAG_PASSPW_EN_MASK ?
		iommu_feature_enable(iommu, CONTROL_PASSPW_EN) :
		iommu_feature_disable(iommu, CONTROL_PASSPW_EN);

	iommu->acpi_flags & IVHD_FLAG_RESPASSPW_EN_MASK ?
		iommu_feature_enable(iommu, CONTROL_RESPASSPW_EN) :
		iommu_feature_disable(iommu, CONTROL_RESPASSPW_EN);

	iommu->acpi_flags & IVHD_FLAG_ISOC_EN_MASK ?
		iommu_feature_enable(iommu, CONTROL_ISOC_EN) :
		iommu_feature_disable(iommu, CONTROL_ISOC_EN);

	/*
	 * make IOMMU memory accesses cache coherent
	 */
	iommu_feature_enable(iommu, CONTROL_COHERENT_EN);

	/* Set IOTLB invalidation timeout to 1s */
	iommu_set_inv_tlb_timeout(iommu, CTRL_INV_TO_1S);
}

static void iommu_apply_resume_quirks(struct amd_iommu *iommu)
{
	int i, j;
	u32 ioc_feature_control;
	struct pci_dev *pdev = iommu->root_pdev;

	/* RD890 BIOSes may not have completely reconfigured the iommu */
	if (!is_rd890_iommu(iommu->dev) || !pdev)
		return;

	/*
	 * First, we need to ensure that the iommu is enabled. This is
	 * controlled by a register in the northbridge
	 */

	/* Select Northbridge indirect register 0x75 and enable writing */
	pci_write_config_dword(pdev, 0x60, 0x75 | (1 << 7));
	pci_read_config_dword(pdev, 0x64, &ioc_feature_control);

	/* Enable the iommu */
	if (!(ioc_feature_control & 0x1))
		pci_write_config_dword(pdev, 0x64, ioc_feature_control | 1);

	/* Restore the iommu BAR */
	pci_write_config_dword(iommu->dev, iommu->cap_ptr + 4,
			       iommu->stored_addr_lo);
	pci_write_config_dword(iommu->dev, iommu->cap_ptr + 8,
			       iommu->stored_addr_hi);

	/* Restore the l1 indirect regs for each of the 6 l1s */
	for (i = 0; i < 6; i++)
		for (j = 0; j < 0x12; j++)
			iommu_write_l1(iommu, i, j, iommu->stored_l1[i][j]);

	/* Restore the l2 indirect regs */
	for (i = 0; i < 0x83; i++)
		iommu_write_l2(iommu, i, iommu->stored_l2[i]);

	/* Lock PCI setup registers */
	pci_write_config_dword(iommu->dev, iommu->cap_ptr + 4,
			       iommu->stored_addr_lo | 1);
}

static void iommu_enable_ga(struct amd_iommu *iommu)
{
#ifdef CONFIG_IRQ_REMAP
	switch (amd_iommu_guest_ir) {
	case AMD_IOMMU_GUEST_IR_VAPIC:
		iommu_feature_enable(iommu, CONTROL_GAM_EN);
		fallthrough;
	case AMD_IOMMU_GUEST_IR_LEGACY_GA:
		iommu_feature_enable(iommu, CONTROL_GA_EN);
		iommu->irte_ops = &irte_128_ops;
		break;
	default:
		iommu->irte_ops = &irte_32_ops;
		break;
	}
#endif
}

static void early_enable_iommu(struct amd_iommu *iommu)
{
	iommu_disable(iommu);
	iommu_init_flags(iommu);
	iommu_set_device_table(iommu);
	iommu_enable_command_buffer(iommu);
	iommu_enable_event_buffer(iommu);
	iommu_set_exclusion_range(iommu);
	iommu_enable_ga(iommu);
	iommu_enable_xt(iommu);
	iommu_enable(iommu);
	iommu_flush_all_caches(iommu);
}

/*
 * This function finally enables all IOMMUs found in the system after
 * they have been initialized.
 *
 * Or if in kdump kernel and IOMMUs are all pre-enabled, try to copy
 * the old content of device table entries. Not this case or copy failed,
 * just continue as normal kernel does.
 */
static void early_enable_iommus(void)
{
	struct amd_iommu *iommu;


	if (!copy_device_table()) {
		/*
		 * If come here because of failure in copying device table from old
		 * kernel with all IOMMUs enabled, print error message and try to
		 * free allocated old_dev_tbl_cpy.
		 */
		if (amd_iommu_pre_enabled)
			pr_err("Failed to copy DEV table from previous kernel.\n");
		if (old_dev_tbl_cpy != NULL)
			free_pages((unsigned long)old_dev_tbl_cpy,
					get_order(dev_table_size));

		for_each_iommu(iommu) {
			clear_translation_pre_enabled(iommu);
			early_enable_iommu(iommu);
		}
	} else {
		pr_info("Copied DEV table from previous kernel.\n");
		free_pages((unsigned long)amd_iommu_dev_table,
				get_order(dev_table_size));
		amd_iommu_dev_table = old_dev_tbl_cpy;
		for_each_iommu(iommu) {
			iommu_disable_command_buffer(iommu);
			iommu_disable_event_buffer(iommu);
			iommu_enable_command_buffer(iommu);
			iommu_enable_event_buffer(iommu);
			iommu_enable_ga(iommu);
			iommu_enable_xt(iommu);
			iommu_set_device_table(iommu);
			iommu_flush_all_caches(iommu);
		}
	}

#ifdef CONFIG_IRQ_REMAP
	if (AMD_IOMMU_GUEST_IR_VAPIC(amd_iommu_guest_ir))
		amd_iommu_irq_ops.capability |= (1 << IRQ_POSTING_CAP);
#endif
}

static void enable_iommus_v2(void)
{
	struct amd_iommu *iommu;

	for_each_iommu(iommu) {
		iommu_enable_ppr_log(iommu);
		iommu_enable_gt(iommu);
	}
}

static void enable_iommus(void)
{
	early_enable_iommus();

	enable_iommus_v2();
}

static void disable_iommus(void)
{
	struct amd_iommu *iommu;

	for_each_iommu(iommu)
		iommu_disable(iommu);

#ifdef CONFIG_IRQ_REMAP
	if (AMD_IOMMU_GUEST_IR_VAPIC(amd_iommu_guest_ir))
		amd_iommu_irq_ops.capability &= ~(1 << IRQ_POSTING_CAP);
#endif
}

/*
 * Suspend/Resume support
 * disable suspend until real resume implemented
 */

static void amd_iommu_resume(void)
{
	struct amd_iommu *iommu;

	for_each_iommu(iommu)
		iommu_apply_resume_quirks(iommu);

	/* re-load the hardware */
	enable_iommus();

	amd_iommu_enable_interrupts();
}

static int amd_iommu_suspend(void)
{
	/* disable IOMMUs to go out of the way for BIOS */
	disable_iommus();

	return 0;
}

static struct syscore_ops amd_iommu_syscore_ops = {
	.suspend = amd_iommu_suspend,
	.resume = amd_iommu_resume,
};

static void __init free_iommu_resources(void)
{
	kmemleak_free(irq_lookup_table);
	free_pages((unsigned long)irq_lookup_table,
		   get_order(rlookup_table_size));
	irq_lookup_table = NULL;

	kmem_cache_destroy(amd_iommu_irq_cache);
	amd_iommu_irq_cache = NULL;

	free_pages((unsigned long)amd_iommu_rlookup_table,
		   get_order(rlookup_table_size));
	amd_iommu_rlookup_table = NULL;

	free_pages((unsigned long)amd_iommu_alias_table,
		   get_order(alias_table_size));
	amd_iommu_alias_table = NULL;

	free_pages((unsigned long)amd_iommu_dev_table,
		   get_order(dev_table_size));
	amd_iommu_dev_table = NULL;

	free_iommu_all();
}

/* SB IOAPIC is always on this device in AMD systems */
#define IOAPIC_SB_DEVID		((0x00 << 8) | PCI_DEVFN(0x14, 0))

static bool __init check_ioapic_information(void)
{
	const char *fw_bug = FW_BUG;
	bool ret, has_sb_ioapic;
	int idx;

	has_sb_ioapic = false;
	ret           = false;

	/*
	 * If we have map overrides on the kernel command line the
	 * messages in this function might not describe firmware bugs
	 * anymore - so be careful
	 */
	if (cmdline_maps)
		fw_bug = "";

	for (idx = 0; idx < nr_ioapics; idx++) {
		int devid, id = mpc_ioapic_id(idx);

		devid = get_ioapic_devid(id);
		if (devid < 0) {
			pr_err("%s: IOAPIC[%d] not in IVRS table\n",
				fw_bug, id);
			ret = false;
		} else if (devid == IOAPIC_SB_DEVID) {
			has_sb_ioapic = true;
			ret           = true;
		}
	}

	if (!has_sb_ioapic) {
		/*
		 * We expect the SB IOAPIC to be listed in the IVRS
		 * table. The system timer is connected to the SB IOAPIC
		 * and if we don't have it in the list the system will
		 * panic at boot time.  This situation usually happens
		 * when the BIOS is buggy and provides us the wrong
		 * device id for the IOAPIC in the system.
		 */
		pr_err("%s: No southbridge IOAPIC found\n", fw_bug);
	}

	if (!ret)
		pr_err("Disabling interrupt remapping\n");

	return ret;
}

static void __init free_dma_resources(void)
{
	free_pages((unsigned long)amd_iommu_pd_alloc_bitmap,
		   get_order(MAX_DOMAIN_ID/8));
	amd_iommu_pd_alloc_bitmap = NULL;

	free_unity_maps();
}

/*
 * This is the hardware init function for AMD IOMMU in the system.
 * This function is called either from amd_iommu_init or from the interrupt
 * remapping setup code.
 *
 * This function basically parses the ACPI table for AMD IOMMU (IVRS)
 * four times:
 *
 *	1 pass) Discover the most comprehensive IVHD type to use.
 *
 *	2 pass) Find the highest PCI device id the driver has to handle.
 *		Upon this information the size of the data structures is
 *		determined that needs to be allocated.
 *
 *	3 pass) Initialize the data structures just allocated with the
 *		information in the ACPI table about available AMD IOMMUs
 *		in the system. It also maps the PCI devices in the
 *		system to specific IOMMUs
 *
 *	4 pass) After the basic data structures are allocated and
 *		initialized we update them with information about memory
 *		remapping requirements parsed out of the ACPI table in
 *		this last pass.
 *
 * After everything is set up the IOMMUs are enabled and the necessary
 * hotplug and suspend notifiers are registered.
 */
static int __init early_amd_iommu_init(void)
{
	struct acpi_table_header *ivrs_base;
	acpi_status status;
	int i, remap_cache_sz, ret = 0;
	u32 pci_id;

	if (!amd_iommu_detected)
		return -ENODEV;

	status = acpi_get_table("IVRS", 0, &ivrs_base);
	if (status == AE_NOT_FOUND)
		return -ENODEV;
	else if (ACPI_FAILURE(status)) {
		const char *err = acpi_format_exception(status);
		pr_err("IVRS table error: %s\n", err);
		return -EINVAL;
	}

	/*
	 * Validate checksum here so we don't need to do it when
	 * we actually parse the table
	 */
	ret = check_ivrs_checksum(ivrs_base);
	if (ret)
		goto out;

	amd_iommu_target_ivhd_type = get_highest_supported_ivhd_type(ivrs_base);
	DUMP_printk("Using IVHD type %#x\n", amd_iommu_target_ivhd_type);

	/*
	 * First parse ACPI tables to find the largest Bus/Dev/Func
	 * we need to handle. Upon this information the shared data
	 * structures for the IOMMUs in the system will be allocated
	 */
	ret = find_last_devid_acpi(ivrs_base);
	if (ret)
		goto out;

	dev_table_size     = tbl_size(DEV_TABLE_ENTRY_SIZE);
	alias_table_size   = tbl_size(ALIAS_TABLE_ENTRY_SIZE);
	rlookup_table_size = tbl_size(RLOOKUP_TABLE_ENTRY_SIZE);

	/* Device table - directly used by all IOMMUs */
	ret = -ENOMEM;
	amd_iommu_dev_table = (void *)__get_free_pages(
				      GFP_KERNEL | __GFP_ZERO | GFP_DMA32,
				      get_order(dev_table_size));
	if (amd_iommu_dev_table == NULL)
		goto out;

	/*
	 * Alias table - map PCI Bus/Dev/Func to Bus/Dev/Func the
	 * IOMMU see for that device
	 */
	amd_iommu_alias_table = (void *)__get_free_pages(GFP_KERNEL,
			get_order(alias_table_size));
	if (amd_iommu_alias_table == NULL)
		goto out;

	/* IOMMU rlookup table - find the IOMMU for a specific device */
	amd_iommu_rlookup_table = (void *)__get_free_pages(
			GFP_KERNEL | __GFP_ZERO,
			get_order(rlookup_table_size));
	if (amd_iommu_rlookup_table == NULL)
		goto out;

	amd_iommu_pd_alloc_bitmap = (void *)__get_free_pages(
					    GFP_KERNEL | __GFP_ZERO,
					    get_order(MAX_DOMAIN_ID/8));
	if (amd_iommu_pd_alloc_bitmap == NULL)
		goto out;

	/*
	 * let all alias entries point to itself
	 */
	for (i = 0; i <= amd_iommu_last_bdf; ++i)
		amd_iommu_alias_table[i] = i;

	/*
	 * never allocate domain 0 because its used as the non-allocated and
	 * error value placeholder
	 */
	__set_bit(0, amd_iommu_pd_alloc_bitmap);

	/*
	 * now the data structures are allocated and basically initialized
	 * start the real acpi table scan
	 */
	ret = init_iommu_all(ivrs_base);
	if (ret)
		goto out;

	/* Disable IOMMU if there's Stoney Ridge graphics */
	for (i = 0; i < 32; i++) {
		pci_id = read_pci_config(0, i, 0, 0);
		if ((pci_id & 0xffff) == 0x1002 && (pci_id >> 16) == 0x98e4) {
			pr_info("Disable IOMMU on Stoney Ridge\n");
			amd_iommu_disabled = true;
			break;
		}
	}

	/* Disable any previously enabled IOMMUs */
	if (!is_kdump_kernel() || amd_iommu_disabled)
		disable_iommus();

	if (amd_iommu_irq_remap)
		amd_iommu_irq_remap = check_ioapic_information();

	if (amd_iommu_irq_remap) {
		/*
		 * Interrupt remapping enabled, create kmem_cache for the
		 * remapping tables.
		 */
		ret = -ENOMEM;
		if (!AMD_IOMMU_GUEST_IR_GA(amd_iommu_guest_ir))
			remap_cache_sz = MAX_IRQS_PER_TABLE * sizeof(u32);
		else
			remap_cache_sz = MAX_IRQS_PER_TABLE * (sizeof(u64) * 2);
		amd_iommu_irq_cache = kmem_cache_create("irq_remap_cache",
							remap_cache_sz,
							DTE_INTTAB_ALIGNMENT,
							0, NULL);
		if (!amd_iommu_irq_cache)
			goto out;

		irq_lookup_table = (void *)__get_free_pages(
				GFP_KERNEL | __GFP_ZERO,
				get_order(rlookup_table_size));
		kmemleak_alloc(irq_lookup_table, rlookup_table_size,
			       1, GFP_KERNEL);
		if (!irq_lookup_table)
			goto out;
	}

	ret = init_memory_definitions(ivrs_base);
	if (ret)
		goto out;

	/* init the device table */
	init_device_table();

out:
	/* Don't leak any ACPI memory */
	acpi_put_table(ivrs_base);
	ivrs_base = NULL;

	return ret;
}

static int amd_iommu_enable_interrupts(void)
{
	struct amd_iommu *iommu;
	int ret = 0;

	for_each_iommu(iommu) {
		ret = iommu_init_irq(iommu);
		if (ret)
			goto out;
	}

out:
	return ret;
}

static bool detect_ivrs(void)
{
	struct acpi_table_header *ivrs_base;
	acpi_status status;

	status = acpi_get_table("IVRS", 0, &ivrs_base);
	if (status == AE_NOT_FOUND)
		return false;
	else if (ACPI_FAILURE(status)) {
		const char *err = acpi_format_exception(status);
		pr_err("IVRS table error: %s\n", err);
		return false;
	}

	acpi_put_table(ivrs_base);

	/* Make sure ACS will be enabled during PCI probe */
	pci_request_acs();

	return true;
}

/****************************************************************************
 *
 * AMD IOMMU Initialization State Machine
 *
 ****************************************************************************/

static int __init state_next(void)
{
	int ret = 0;

	switch (init_state) {
	case IOMMU_START_STATE:
		if (!detect_ivrs()) {
			init_state	= IOMMU_NOT_FOUND;
			ret		= -ENODEV;
		} else {
			init_state	= IOMMU_IVRS_DETECTED;
		}
		break;
	case IOMMU_IVRS_DETECTED:
		ret = early_amd_iommu_init();
		init_state = ret ? IOMMU_INIT_ERROR : IOMMU_ACPI_FINISHED;
		if (init_state == IOMMU_ACPI_FINISHED && amd_iommu_disabled) {
			pr_info("AMD IOMMU disabled\n");
			init_state = IOMMU_CMDLINE_DISABLED;
			ret = -EINVAL;
		}
		break;
	case IOMMU_ACPI_FINISHED:
		early_enable_iommus();
		x86_platform.iommu_shutdown = disable_iommus;
		init_state = IOMMU_ENABLED;
		break;
	case IOMMU_ENABLED:
		register_syscore_ops(&amd_iommu_syscore_ops);
		ret = amd_iommu_init_pci();
		init_state = ret ? IOMMU_INIT_ERROR : IOMMU_PCI_INIT;
		enable_iommus_v2();
		break;
	case IOMMU_PCI_INIT:
		ret = amd_iommu_enable_interrupts();
		init_state = ret ? IOMMU_INIT_ERROR : IOMMU_INTERRUPTS_EN;
		break;
	case IOMMU_INTERRUPTS_EN:
		ret = amd_iommu_init_dma_ops();
		init_state = ret ? IOMMU_INIT_ERROR : IOMMU_DMA_OPS;
		break;
	case IOMMU_DMA_OPS:
		init_state = IOMMU_INITIALIZED;
		break;
	case IOMMU_INITIALIZED:
		/* Nothing to do */
		break;
	case IOMMU_NOT_FOUND:
	case IOMMU_INIT_ERROR:
	case IOMMU_CMDLINE_DISABLED:
		/* Error states => do nothing */
		ret = -EINVAL;
		break;
	default:
		/* Unknown state */
		BUG();
	}

	if (ret) {
		free_dma_resources();
		if (!irq_remapping_enabled) {
			disable_iommus();
			free_iommu_resources();
		} else {
			struct amd_iommu *iommu;

			uninit_device_table_dma();
			for_each_iommu(iommu)
				iommu_flush_all_caches(iommu);
		}
	}
	return ret;
}

static int __init iommu_go_to_state(enum iommu_init_state state)
{
	int ret = -EINVAL;

	while (init_state != state) {
		if (init_state == IOMMU_NOT_FOUND         ||
		    init_state == IOMMU_INIT_ERROR        ||
		    init_state == IOMMU_CMDLINE_DISABLED)
			break;
		ret = state_next();
	}

	return ret;
}

#ifdef CONFIG_IRQ_REMAP
int __init amd_iommu_prepare(void)
{
	int ret;

	amd_iommu_irq_remap = true;

	ret = iommu_go_to_state(IOMMU_ACPI_FINISHED);
	if (ret)
		return ret;
	return amd_iommu_irq_remap ? 0 : -ENODEV;
}

int __init amd_iommu_enable(void)
{
	int ret;

	ret = iommu_go_to_state(IOMMU_ENABLED);
	if (ret)
		return ret;

	irq_remapping_enabled = 1;
	return amd_iommu_xt_mode;
}

void amd_iommu_disable(void)
{
	amd_iommu_suspend();
}

int amd_iommu_reenable(int mode)
{
	amd_iommu_resume();

	return 0;
}

int __init amd_iommu_enable_faulting(void)
{
	/* We enable MSI later when PCI is initialized */
	return 0;
}
#endif

/*
 * This is the core init function for AMD IOMMU hardware in the system.
 * This function is called from the generic x86 DMA layer initialization
 * code.
 */
static int __init amd_iommu_init(void)
{
	struct amd_iommu *iommu;
	int ret;

	ret = iommu_go_to_state(IOMMU_INITIALIZED);
#ifdef CONFIG_GART_IOMMU
	if (ret && list_empty(&amd_iommu_list)) {
		/*
		 * We failed to initialize the AMD IOMMU - try fallback
		 * to GART if possible.
		 */
		gart_iommu_init();
	}
#endif

	for_each_iommu(iommu)
		amd_iommu_debugfs_setup(iommu);

	return ret;
}

static bool amd_iommu_sme_check(void)
{
	if (!sme_active() || (boot_cpu_data.x86 != 0x17))
		return true;

	/* For Fam17h, a specific level of support is required */
	if (boot_cpu_data.microcode >= 0x08001205)
		return true;

	if ((boot_cpu_data.microcode >= 0x08001126) &&
	    (boot_cpu_data.microcode <= 0x080011ff))
		return true;

	pr_notice("IOMMU not currently supported when SME is active\n");

	return false;
}

/****************************************************************************
 *
 * Early detect code. This code runs at IOMMU detection time in the DMA
 * layer. It just looks if there is an IVRS ACPI table to detect AMD
 * IOMMUs
 *
 ****************************************************************************/
int __init amd_iommu_detect(void)
{
	int ret;

	if (no_iommu || (iommu_detected && !gart_iommu_aperture))
		return -ENODEV;

	if (!amd_iommu_sme_check())
		return -ENODEV;

	ret = iommu_go_to_state(IOMMU_IVRS_DETECTED);
	if (ret)
		return ret;

	amd_iommu_detected = true;
	iommu_detected = 1;
	x86_init.iommu.iommu_init = amd_iommu_init;

	return 1;
}

/****************************************************************************
 *
 * Parsing functions for the AMD IOMMU specific kernel command line
 * options.
 *
 ****************************************************************************/

static int __init parse_amd_iommu_dump(char *str)
{
	amd_iommu_dump = true;

	return 1;
}

static int __init parse_amd_iommu_intr(char *str)
{
	for (; *str; ++str) {
		if (strncmp(str, "legacy", 6) == 0) {
			amd_iommu_guest_ir = AMD_IOMMU_GUEST_IR_LEGACY_GA;
			break;
		}
		if (strncmp(str, "vapic", 5) == 0) {
			amd_iommu_guest_ir = AMD_IOMMU_GUEST_IR_VAPIC;
			break;
		}
	}
	return 1;
}

static int __init parse_amd_iommu_options(char *str)
{
	for (; *str; ++str) {
		if (strncmp(str, "fullflush", 9) == 0)
			amd_iommu_unmap_flush = true;
		if (strncmp(str, "off", 3) == 0)
			amd_iommu_disabled = true;
		if (strncmp(str, "force_isolation", 15) == 0)
			amd_iommu_force_isolation = true;
	}

	return 1;
}

static int __init parse_ivrs_ioapic(char *str)
{
	unsigned int bus, dev, fn;
	int ret, id, i;
	u16 devid;

	ret = sscanf(str, "[%d]=%x:%x.%x", &id, &bus, &dev, &fn);

	if (ret != 4) {
		pr_err("Invalid command line: ivrs_ioapic%s\n", str);
		return 1;
	}

	if (early_ioapic_map_size == EARLY_MAP_SIZE) {
		pr_err("Early IOAPIC map overflow - ignoring ivrs_ioapic%s\n",
			str);
		return 1;
	}

	devid = ((bus & 0xff) << 8) | ((dev & 0x1f) << 3) | (fn & 0x7);

	cmdline_maps			= true;
	i				= early_ioapic_map_size++;
	early_ioapic_map[i].id		= id;
	early_ioapic_map[i].devid	= devid;
	early_ioapic_map[i].cmd_line	= true;

	return 1;
}

static int __init parse_ivrs_hpet(char *str)
{
	unsigned int bus, dev, fn;
	int ret, id, i;
	u16 devid;

	ret = sscanf(str, "[%d]=%x:%x.%x", &id, &bus, &dev, &fn);

	if (ret != 4) {
		pr_err("Invalid command line: ivrs_hpet%s\n", str);
		return 1;
	}

	if (early_hpet_map_size == EARLY_MAP_SIZE) {
		pr_err("Early HPET map overflow - ignoring ivrs_hpet%s\n",
			str);
		return 1;
	}

	devid = ((bus & 0xff) << 8) | ((dev & 0x1f) << 3) | (fn & 0x7);

	cmdline_maps			= true;
	i				= early_hpet_map_size++;
	early_hpet_map[i].id		= id;
	early_hpet_map[i].devid		= devid;
	early_hpet_map[i].cmd_line	= true;

	return 1;
}

static int __init parse_ivrs_acpihid(char *str)
{
	u32 bus, dev, fn;
	char *hid, *uid, *p;
	char acpiid[ACPIHID_UID_LEN + ACPIHID_HID_LEN] = {0};
	int ret, i;

	ret = sscanf(str, "[%x:%x.%x]=%s", &bus, &dev, &fn, acpiid);
	if (ret != 4) {
		pr_err("Invalid command line: ivrs_acpihid(%s)\n", str);
		return 1;
	}

	p = acpiid;
	hid = strsep(&p, ":");
	uid = p;

	if (!hid || !(*hid) || !uid) {
		pr_err("Invalid command line: hid or uid\n");
		return 1;
	}

	i = early_acpihid_map_size++;
	memcpy(early_acpihid_map[i].hid, hid, strlen(hid));
	memcpy(early_acpihid_map[i].uid, uid, strlen(uid));
	early_acpihid_map[i].devid =
		((bus & 0xff) << 8) | ((dev & 0x1f) << 3) | (fn & 0x7);
	early_acpihid_map[i].cmd_line	= true;

	return 1;
}

__setup("amd_iommu_dump",	parse_amd_iommu_dump);
__setup("amd_iommu=",		parse_amd_iommu_options);
__setup("amd_iommu_intr=",	parse_amd_iommu_intr);
__setup("ivrs_ioapic",		parse_ivrs_ioapic);
__setup("ivrs_hpet",		parse_ivrs_hpet);
__setup("ivrs_acpihid",		parse_ivrs_acpihid);

IOMMU_INIT_FINISH(amd_iommu_detect,
		  gart_iommu_hole_init,
		  NULL,
		  NULL);

bool amd_iommu_v2_supported(void)
{
	return amd_iommu_v2_present;
}
EXPORT_SYMBOL(amd_iommu_v2_supported);

struct amd_iommu *get_amd_iommu(unsigned int idx)
{
	unsigned int i = 0;
	struct amd_iommu *iommu;

	for_each_iommu(iommu)
		if (i++ == idx)
			return iommu;
	return NULL;
}
EXPORT_SYMBOL(get_amd_iommu);

/****************************************************************************
 *
 * IOMMU EFR Performance Counter support functionality. This code allows
 * access to the IOMMU PC functionality.
 *
 ****************************************************************************/

u8 amd_iommu_pc_get_max_banks(unsigned int idx)
{
	struct amd_iommu *iommu = get_amd_iommu(idx);

	if (iommu)
		return iommu->max_banks;

	return 0;
}
EXPORT_SYMBOL(amd_iommu_pc_get_max_banks);

bool amd_iommu_pc_supported(void)
{
	return amd_iommu_pc_present;
}
EXPORT_SYMBOL(amd_iommu_pc_supported);

u8 amd_iommu_pc_get_max_counters(unsigned int idx)
{
	struct amd_iommu *iommu = get_amd_iommu(idx);

	if (iommu)
		return iommu->max_counters;

	return 0;
}
EXPORT_SYMBOL(amd_iommu_pc_get_max_counters);

static int iommu_pc_get_set_reg(struct amd_iommu *iommu, u8 bank, u8 cntr,
				u8 fxn, u64 *value, bool is_write)
{
	u32 offset;
	u32 max_offset_lim;

	/* Make sure the IOMMU PC resource is available */
	if (!amd_iommu_pc_present)
		return -ENODEV;

	/* Check for valid iommu and pc register indexing */
	if (WARN_ON(!iommu || (fxn > 0x28) || (fxn & 7)))
		return -ENODEV;

	offset = (u32)(((0x40 | bank) << 12) | (cntr << 8) | fxn);

	/* Limit the offset to the hw defined mmio region aperture */
	max_offset_lim = (u32)(((0x40 | iommu->max_banks) << 12) |
				(iommu->max_counters << 8) | 0x28);
	if ((offset < MMIO_CNTR_REG_OFFSET) ||
	    (offset > max_offset_lim))
		return -EINVAL;

	if (is_write) {
		u64 val = *value & GENMASK_ULL(47, 0);

		writel((u32)val, iommu->mmio_base + offset);
		writel((val >> 32), iommu->mmio_base + offset + 4);
	} else {
		*value = readl(iommu->mmio_base + offset + 4);
		*value <<= 32;
		*value |= readl(iommu->mmio_base + offset);
		*value &= GENMASK_ULL(47, 0);
	}

	return 0;
}

int amd_iommu_pc_get_reg(struct amd_iommu *iommu, u8 bank, u8 cntr, u8 fxn, u64 *value)
{
	if (!iommu)
		return -EINVAL;

	return iommu_pc_get_set_reg(iommu, bank, cntr, fxn, value, false);
}
EXPORT_SYMBOL(amd_iommu_pc_get_reg);

int amd_iommu_pc_set_reg(struct amd_iommu *iommu, u8 bank, u8 cntr, u8 fxn, u64 *value)
{
	if (!iommu)
		return -EINVAL;

	return iommu_pc_get_set_reg(iommu, bank, cntr, fxn, value, true);
}
EXPORT_SYMBOL(amd_iommu_pc_set_reg);<|MERGE_RESOLUTION|>--- conflicted
+++ resolved
@@ -1995,7 +1995,6 @@
  * when the affinity is being updated.
  */
 static void intcapxt_unmask_irq(struct irq_data *data)
-<<<<<<< HEAD
 {
 }
 
@@ -2012,24 +2011,6 @@
 	struct irq_cfg *cfg = irqd_cfg(irqd);
 	union intcapxt xt;
 
-=======
-{
-}
-
-static void intcapxt_mask_irq(struct irq_data *data)
-{
-}
-
-static struct irq_chip intcapxt_controller;
-
-static int intcapxt_irqdomain_activate(struct irq_domain *domain,
-				       struct irq_data *irqd, bool reserve)
-{
-	struct amd_iommu *iommu = irqd->chip_data;
-	struct irq_cfg *cfg = irqd_cfg(irqd);
-	union intcapxt xt;
-
->>>>>>> 6ee1d745
 	xt.capxt = 0ULL;
 	xt.dest_mode_logical = apic->dest_mode_logical;
 	xt.vector = cfg->vector;
