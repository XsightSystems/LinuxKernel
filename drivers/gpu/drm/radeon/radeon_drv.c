/**
 * \file radeon_drv.c
 * ATI Radeon driver
 *
 * \author Gareth Hughes <gareth@valinux.com>
 */

/*
 * Copyright 2000 VA Linux Systems, Inc., Sunnyvale, California.
 * All Rights Reserved.
 *
 * Permission is hereby granted, free of charge, to any person obtaining a
 * copy of this software and associated documentation files (the "Software"),
 * to deal in the Software without restriction, including without limitation
 * the rights to use, copy, modify, merge, publish, distribute, sublicense,
 * and/or sell copies of the Software, and to permit persons to whom the
 * Software is furnished to do so, subject to the following conditions:
 *
 * The above copyright notice and this permission notice (including the next
 * paragraph) shall be included in all copies or substantial portions of the
 * Software.
 *
 * THE SOFTWARE IS PROVIDED "AS IS", WITHOUT WARRANTY OF ANY KIND, EXPRESS OR
 * IMPLIED, INCLUDING BUT NOT LIMITED TO THE WARRANTIES OF MERCHANTABILITY,
 * FITNESS FOR A PARTICULAR PURPOSE AND NONINFRINGEMENT.  IN NO EVENT SHALL
 * VA LINUX SYSTEMS AND/OR ITS SUPPLIERS BE LIABLE FOR ANY CLAIM, DAMAGES OR
 * OTHER LIABILITY, WHETHER IN AN ACTION OF CONTRACT, TORT OR OTHERWISE,
 * ARISING FROM, OUT OF OR IN CONNECTION WITH THE SOFTWARE OR THE USE OR
 * OTHER DEALINGS IN THE SOFTWARE.
 */

#include <drm/drmP.h>
#include <drm/radeon_drm.h>
#include "radeon_drv.h"

#include <drm/drm_pciids.h>
#include <linux/console.h>
#include <linux/module.h>
#include <linux/pm_runtime.h>
#include <linux/vga_switcheroo.h>
#include <drm/drm_gem.h>
#include <drm/drm_fb_helper.h>

#include "drm_crtc_helper.h"
#include "radeon_kfd.h"

/*
 * KMS wrapper.
 * - 2.0.0 - initial interface
 * - 2.1.0 - add square tiling interface
 * - 2.2.0 - add r6xx/r7xx const buffer support
 * - 2.3.0 - add MSPOS + 3D texture + r500 VAP regs
 * - 2.4.0 - add crtc id query
 * - 2.5.0 - add get accel 2 to work around ddx breakage for evergreen
 * - 2.6.0 - add tiling config query (r6xx+), add initial HiZ support (r300->r500)
 *   2.7.0 - fixups for r600 2D tiling support. (no external ABI change), add eg dyn gpr regs
 *   2.8.0 - pageflip support, r500 US_FORMAT regs. r500 ARGB2101010 colorbuf, r300->r500 CMASK, clock crystal query
 *   2.9.0 - r600 tiling (s3tc,rgtc) working, SET_PREDICATION packet 3 on r600 + eg, backend query
 *   2.10.0 - fusion 2D tiling
 *   2.11.0 - backend map, initial compute support for the CS checker
 *   2.12.0 - RADEON_CS_KEEP_TILING_FLAGS
 *   2.13.0 - virtual memory support, streamout
 *   2.14.0 - add evergreen tiling informations
 *   2.15.0 - add max_pipes query
 *   2.16.0 - fix evergreen 2D tiled surface calculation
 *   2.17.0 - add STRMOUT_BASE_UPDATE for r7xx
 *   2.18.0 - r600-eg: allow "invalid" DB formats
 *   2.19.0 - r600-eg: MSAA textures
 *   2.20.0 - r600-si: RADEON_INFO_TIMESTAMP query
 *   2.21.0 - r600-r700: FMASK and CMASK
 *   2.22.0 - r600 only: RESOLVE_BOX allowed
 *   2.23.0 - allow STRMOUT_BASE_UPDATE on RS780 and RS880
 *   2.24.0 - eg only: allow MIP_ADDRESS=0 for MSAA textures
 *   2.25.0 - eg+: new info request for num SE and num SH
 *   2.26.0 - r600-eg: fix htile size computation
 *   2.27.0 - r600-SI: Add CS ioctl support for async DMA
 *   2.28.0 - r600-eg: Add MEM_WRITE packet support
 *   2.29.0 - R500 FP16 color clear registers
 *   2.30.0 - fix for FMASK texturing
 *   2.31.0 - Add fastfb support for rs690
 *   2.32.0 - new info request for rings working
 *   2.33.0 - Add SI tiling mode array query
 *   2.34.0 - Add CIK tiling mode array query
 *   2.35.0 - Add CIK macrotile mode array query
 *   2.36.0 - Fix CIK DCE tiling setup
 *   2.37.0 - allow GS ring setup on r6xx/r7xx
 *   2.38.0 - RADEON_GEM_OP (GET_INITIAL_DOMAIN, SET_INITIAL_DOMAIN),
 *            CIK: 1D and linear tiling modes contain valid PIPE_CONFIG
 *   2.39.0 - Add INFO query for number of active CUs
 *   2.40.0 - Add RADEON_GEM_GTT_WC/UC, flush HDP cache before submitting
 *            CS to GPU on >= r600
 *   2.41.0 - evergreen/cayman: Add SET_BASE/DRAW_INDIRECT command parsing support
 *   2.42.0 - Add VCE/VUI (Video Usability Information) support
 *   2.43.0 - RADEON_INFO_GPU_RESET_COUNTER
 *   2.44.0 - SET_APPEND_CNT packet3 support
 *   2.45.0 - Allow setting shader registers using DMA/COPY packet3 on SI
 *   2.46.0 - Add PFP_SYNC_ME support on evergreen
 *   2.47.0 - Add UVD_NO_OP register support
<<<<<<< HEAD
 */
#define KMS_DRIVER_MAJOR	2
#define KMS_DRIVER_MINOR	47
=======
 *   2.48.0 - TA_CS_BC_BASE_ADDR allowed on SI
 */
#define KMS_DRIVER_MAJOR	2
#define KMS_DRIVER_MINOR	48
>>>>>>> d06e622d
#define KMS_DRIVER_PATCHLEVEL	0
int radeon_driver_load_kms(struct drm_device *dev, unsigned long flags);
int radeon_driver_unload_kms(struct drm_device *dev);
void radeon_driver_lastclose_kms(struct drm_device *dev);
int radeon_driver_open_kms(struct drm_device *dev, struct drm_file *file_priv);
void radeon_driver_postclose_kms(struct drm_device *dev,
				 struct drm_file *file_priv);
void radeon_driver_preclose_kms(struct drm_device *dev,
				struct drm_file *file_priv);
int radeon_suspend_kms(struct drm_device *dev, bool suspend,
		       bool fbcon, bool freeze);
int radeon_resume_kms(struct drm_device *dev, bool resume, bool fbcon);
u32 radeon_get_vblank_counter_kms(struct drm_device *dev, unsigned int pipe);
int radeon_enable_vblank_kms(struct drm_device *dev, unsigned int pipe);
void radeon_disable_vblank_kms(struct drm_device *dev, unsigned int pipe);
int radeon_get_vblank_timestamp_kms(struct drm_device *dev, unsigned int pipe,
				    int *max_error,
				    struct timeval *vblank_time,
				    unsigned flags);
void radeon_driver_irq_preinstall_kms(struct drm_device *dev);
int radeon_driver_irq_postinstall_kms(struct drm_device *dev);
void radeon_driver_irq_uninstall_kms(struct drm_device *dev);
irqreturn_t radeon_driver_irq_handler_kms(int irq, void *arg);
void radeon_gem_object_free(struct drm_gem_object *obj);
int radeon_gem_object_open(struct drm_gem_object *obj,
				struct drm_file *file_priv);
void radeon_gem_object_close(struct drm_gem_object *obj,
				struct drm_file *file_priv);
struct dma_buf *radeon_gem_prime_export(struct drm_device *dev,
					struct drm_gem_object *gobj,
					int flags);
extern int radeon_get_crtc_scanoutpos(struct drm_device *dev, unsigned int crtc,
				      unsigned int flags, int *vpos, int *hpos,
				      ktime_t *stime, ktime_t *etime,
				      const struct drm_display_mode *mode);
extern bool radeon_is_px(struct drm_device *dev);
extern const struct drm_ioctl_desc radeon_ioctls_kms[];
extern int radeon_max_kms_ioctl;
int radeon_mmap(struct file *filp, struct vm_area_struct *vma);
int radeon_mode_dumb_mmap(struct drm_file *filp,
			  struct drm_device *dev,
			  uint32_t handle, uint64_t *offset_p);
int radeon_mode_dumb_create(struct drm_file *file_priv,
			    struct drm_device *dev,
			    struct drm_mode_create_dumb *args);
struct sg_table *radeon_gem_prime_get_sg_table(struct drm_gem_object *obj);
struct drm_gem_object *radeon_gem_prime_import_sg_table(struct drm_device *dev,
							struct dma_buf_attachment *,
							struct sg_table *sg);
int radeon_gem_prime_pin(struct drm_gem_object *obj);
void radeon_gem_prime_unpin(struct drm_gem_object *obj);
struct reservation_object *radeon_gem_prime_res_obj(struct drm_gem_object *);
void *radeon_gem_prime_vmap(struct drm_gem_object *obj);
void radeon_gem_prime_vunmap(struct drm_gem_object *obj, void *vaddr);
extern long radeon_kms_compat_ioctl(struct file *filp, unsigned int cmd,
				    unsigned long arg);

/* atpx handler */
#if defined(CONFIG_VGA_SWITCHEROO)
void radeon_register_atpx_handler(void);
void radeon_unregister_atpx_handler(void);
bool radeon_has_atpx_dgpu_power_cntl(void);
bool radeon_is_atpx_hybrid(void);
#else
static inline void radeon_register_atpx_handler(void) {}
static inline void radeon_unregister_atpx_handler(void) {}
static inline bool radeon_has_atpx_dgpu_power_cntl(void) { return false; }
static inline bool radeon_is_atpx_hybrid(void) { return false; }
#endif

int radeon_no_wb;
int radeon_modeset = -1;
int radeon_dynclks = -1;
int radeon_r4xx_atom = 0;
int radeon_agpmode = 0;
int radeon_vram_limit = 0;
int radeon_gart_size = -1; /* auto */
int radeon_benchmarking = 0;
int radeon_testing = 0;
int radeon_connector_table = 0;
int radeon_tv = 1;
int radeon_audio = -1;
int radeon_disp_priority = 0;
int radeon_hw_i2c = 0;
int radeon_pcie_gen2 = -1;
int radeon_msi = -1;
int radeon_lockup_timeout = 10000;
int radeon_fastfb = 0;
int radeon_dpm = -1;
int radeon_aspm = -1;
int radeon_runtime_pm = -1;
int radeon_hard_reset = 0;
int radeon_vm_size = 8;
int radeon_vm_block_size = -1;
int radeon_deep_color = 0;
int radeon_use_pflipirq = 2;
int radeon_bapm = -1;
int radeon_backlight = -1;
int radeon_auxch = -1;
int radeon_mst = 0;
int radeon_uvd = 1;
int radeon_vce = 1;

MODULE_PARM_DESC(no_wb, "Disable AGP writeback for scratch registers");
module_param_named(no_wb, radeon_no_wb, int, 0444);

MODULE_PARM_DESC(modeset, "Disable/Enable modesetting");
module_param_named(modeset, radeon_modeset, int, 0400);

MODULE_PARM_DESC(dynclks, "Disable/Enable dynamic clocks");
module_param_named(dynclks, radeon_dynclks, int, 0444);

MODULE_PARM_DESC(r4xx_atom, "Enable ATOMBIOS modesetting for R4xx");
module_param_named(r4xx_atom, radeon_r4xx_atom, int, 0444);

MODULE_PARM_DESC(vramlimit, "Restrict VRAM for testing, in megabytes");
module_param_named(vramlimit, radeon_vram_limit, int, 0600);

MODULE_PARM_DESC(agpmode, "AGP Mode (-1 == PCI)");
module_param_named(agpmode, radeon_agpmode, int, 0444);

MODULE_PARM_DESC(gartsize, "Size of PCIE/IGP gart to setup in megabytes (32, 64, etc., -1 = auto)");
module_param_named(gartsize, radeon_gart_size, int, 0600);

MODULE_PARM_DESC(benchmark, "Run benchmark");
module_param_named(benchmark, radeon_benchmarking, int, 0444);

MODULE_PARM_DESC(test, "Run tests");
module_param_named(test, radeon_testing, int, 0444);

MODULE_PARM_DESC(connector_table, "Force connector table");
module_param_named(connector_table, radeon_connector_table, int, 0444);

MODULE_PARM_DESC(tv, "TV enable (0 = disable)");
module_param_named(tv, radeon_tv, int, 0444);

MODULE_PARM_DESC(audio, "Audio enable (-1 = auto, 0 = disable, 1 = enable)");
module_param_named(audio, radeon_audio, int, 0444);

MODULE_PARM_DESC(disp_priority, "Display Priority (0 = auto, 1 = normal, 2 = high)");
module_param_named(disp_priority, radeon_disp_priority, int, 0444);

MODULE_PARM_DESC(hw_i2c, "hw i2c engine enable (0 = disable)");
module_param_named(hw_i2c, radeon_hw_i2c, int, 0444);

MODULE_PARM_DESC(pcie_gen2, "PCIE Gen2 mode (-1 = auto, 0 = disable, 1 = enable)");
module_param_named(pcie_gen2, radeon_pcie_gen2, int, 0444);

MODULE_PARM_DESC(msi, "MSI support (1 = enable, 0 = disable, -1 = auto)");
module_param_named(msi, radeon_msi, int, 0444);

MODULE_PARM_DESC(lockup_timeout, "GPU lockup timeout in ms (default 10000 = 10 seconds, 0 = disable)");
module_param_named(lockup_timeout, radeon_lockup_timeout, int, 0444);

MODULE_PARM_DESC(fastfb, "Direct FB access for IGP chips (0 = disable, 1 = enable)");
module_param_named(fastfb, radeon_fastfb, int, 0444);

MODULE_PARM_DESC(dpm, "DPM support (1 = enable, 0 = disable, -1 = auto)");
module_param_named(dpm, radeon_dpm, int, 0444);

MODULE_PARM_DESC(aspm, "ASPM support (1 = enable, 0 = disable, -1 = auto)");
module_param_named(aspm, radeon_aspm, int, 0444);

MODULE_PARM_DESC(runpm, "PX runtime pm (1 = force enable, 0 = disable, -1 = PX only default)");
module_param_named(runpm, radeon_runtime_pm, int, 0444);

MODULE_PARM_DESC(hard_reset, "PCI config reset (1 = force enable, 0 = disable (default))");
module_param_named(hard_reset, radeon_hard_reset, int, 0444);

MODULE_PARM_DESC(vm_size, "VM address space size in gigabytes (default 4GB)");
module_param_named(vm_size, radeon_vm_size, int, 0444);

MODULE_PARM_DESC(vm_block_size, "VM page table size in bits (default depending on vm_size)");
module_param_named(vm_block_size, radeon_vm_block_size, int, 0444);

MODULE_PARM_DESC(deep_color, "Deep Color support (1 = enable, 0 = disable (default))");
module_param_named(deep_color, radeon_deep_color, int, 0444);

MODULE_PARM_DESC(use_pflipirq, "Pflip irqs for pageflip completion (0 = disable, 1 = as fallback, 2 = exclusive (default))");
module_param_named(use_pflipirq, radeon_use_pflipirq, int, 0444);

MODULE_PARM_DESC(bapm, "BAPM support (1 = enable, 0 = disable, -1 = auto)");
module_param_named(bapm, radeon_bapm, int, 0444);

MODULE_PARM_DESC(backlight, "backlight support (1 = enable, 0 = disable, -1 = auto)");
module_param_named(backlight, radeon_backlight, int, 0444);

MODULE_PARM_DESC(auxch, "Use native auxch experimental support (1 = enable, 0 = disable, -1 = auto)");
module_param_named(auxch, radeon_auxch, int, 0444);

MODULE_PARM_DESC(mst, "DisplayPort MST experimental support (1 = enable, 0 = disable)");
module_param_named(mst, radeon_mst, int, 0444);

MODULE_PARM_DESC(uvd, "uvd enable/disable uvd support (1 = enable, 0 = disable)");
module_param_named(uvd, radeon_uvd, int, 0444);

MODULE_PARM_DESC(vce, "vce enable/disable vce support (1 = enable, 0 = disable)");
module_param_named(vce, radeon_vce, int, 0444);

static struct pci_device_id pciidlist[] = {
	radeon_PCI_IDS
};

MODULE_DEVICE_TABLE(pci, pciidlist);

static struct drm_driver kms_driver;

bool radeon_device_is_virtual(void);

static int radeon_kick_out_firmware_fb(struct pci_dev *pdev)
{
	struct apertures_struct *ap;
	bool primary = false;

	ap = alloc_apertures(1);
	if (!ap)
		return -ENOMEM;

	ap->ranges[0].base = pci_resource_start(pdev, 0);
	ap->ranges[0].size = pci_resource_len(pdev, 0);

#ifdef CONFIG_X86
	primary = pdev->resource[PCI_ROM_RESOURCE].flags & IORESOURCE_ROM_SHADOW;
#endif
	drm_fb_helper_remove_conflicting_framebuffers(ap, "radeondrmfb", primary);
	kfree(ap);

	return 0;
}

static int radeon_pci_probe(struct pci_dev *pdev,
			    const struct pci_device_id *ent)
{
	int ret;

	/*
	 * Initialize amdkfd before starting radeon. If it was not loaded yet,
	 * defer radeon probing
	 */
	ret = radeon_kfd_init();
	if (ret == -EPROBE_DEFER)
		return ret;

	if (vga_switcheroo_client_probe_defer(pdev))
		return -EPROBE_DEFER;

	/* Get rid of things like offb */
	ret = radeon_kick_out_firmware_fb(pdev);
	if (ret)
		return ret;

	return drm_get_pci_dev(pdev, ent, &kms_driver);
}

static void
radeon_pci_remove(struct pci_dev *pdev)
{
	struct drm_device *dev = pci_get_drvdata(pdev);

	drm_put_dev(dev);
}

static void
radeon_pci_shutdown(struct pci_dev *pdev)
{
	/* if we are running in a VM, make sure the device
	 * torn down properly on reboot/shutdown.
	 * unfortunately we can't detect certain
	 * hypervisors so just do this all the time.
	 */
	radeon_pci_remove(pdev);
}

static int radeon_pmops_suspend(struct device *dev)
{
	struct pci_dev *pdev = to_pci_dev(dev);
	struct drm_device *drm_dev = pci_get_drvdata(pdev);
	return radeon_suspend_kms(drm_dev, true, true, false);
}

static int radeon_pmops_resume(struct device *dev)
{
	struct pci_dev *pdev = to_pci_dev(dev);
	struct drm_device *drm_dev = pci_get_drvdata(pdev);

	/* GPU comes up enabled by the bios on resume */
	if (radeon_is_px(drm_dev)) {
		pm_runtime_disable(dev);
		pm_runtime_set_active(dev);
		pm_runtime_enable(dev);
	}

	return radeon_resume_kms(drm_dev, true, true);
}

static int radeon_pmops_freeze(struct device *dev)
{
	struct pci_dev *pdev = to_pci_dev(dev);
	struct drm_device *drm_dev = pci_get_drvdata(pdev);
	return radeon_suspend_kms(drm_dev, false, true, true);
}

static int radeon_pmops_thaw(struct device *dev)
{
	struct pci_dev *pdev = to_pci_dev(dev);
	struct drm_device *drm_dev = pci_get_drvdata(pdev);
	return radeon_resume_kms(drm_dev, false, true);
}

static int radeon_pmops_runtime_suspend(struct device *dev)
{
	struct pci_dev *pdev = to_pci_dev(dev);
	struct drm_device *drm_dev = pci_get_drvdata(pdev);
	int ret;

	if (!radeon_is_px(drm_dev)) {
		pm_runtime_forbid(dev);
		return -EBUSY;
	}

	drm_dev->switch_power_state = DRM_SWITCH_POWER_CHANGING;
	drm_kms_helper_poll_disable(drm_dev);
	vga_switcheroo_set_dynamic_switch(pdev, VGA_SWITCHEROO_OFF);

	ret = radeon_suspend_kms(drm_dev, false, false, false);
	pci_save_state(pdev);
	pci_disable_device(pdev);
	pci_ignore_hotplug(pdev);
	if (radeon_is_atpx_hybrid())
		pci_set_power_state(pdev, PCI_D3cold);
	else if (!radeon_has_atpx_dgpu_power_cntl())
		pci_set_power_state(pdev, PCI_D3hot);
	drm_dev->switch_power_state = DRM_SWITCH_POWER_DYNAMIC_OFF;

	return 0;
}

static int radeon_pmops_runtime_resume(struct device *dev)
{
	struct pci_dev *pdev = to_pci_dev(dev);
	struct drm_device *drm_dev = pci_get_drvdata(pdev);
	int ret;

	if (!radeon_is_px(drm_dev))
		return -EINVAL;

	drm_dev->switch_power_state = DRM_SWITCH_POWER_CHANGING;

	if (radeon_is_atpx_hybrid() ||
	    !radeon_has_atpx_dgpu_power_cntl())
		pci_set_power_state(pdev, PCI_D0);
	pci_restore_state(pdev);
	ret = pci_enable_device(pdev);
	if (ret)
		return ret;
	pci_set_master(pdev);

	ret = radeon_resume_kms(drm_dev, false, false);
	drm_kms_helper_poll_enable(drm_dev);
	vga_switcheroo_set_dynamic_switch(pdev, VGA_SWITCHEROO_ON);
	drm_dev->switch_power_state = DRM_SWITCH_POWER_ON;
	return 0;
}

static int radeon_pmops_runtime_idle(struct device *dev)
{
	struct pci_dev *pdev = to_pci_dev(dev);
	struct drm_device *drm_dev = pci_get_drvdata(pdev);
	struct drm_crtc *crtc;

	if (!radeon_is_px(drm_dev)) {
		pm_runtime_forbid(dev);
		return -EBUSY;
	}

	list_for_each_entry(crtc, &drm_dev->mode_config.crtc_list, head) {
		if (crtc->enabled) {
			DRM_DEBUG_DRIVER("failing to power off - crtc active\n");
			return -EBUSY;
		}
	}

	pm_runtime_mark_last_busy(dev);
	pm_runtime_autosuspend(dev);
	/* we don't want the main rpm_idle to call suspend - we want to autosuspend */
	return 1;
}

long radeon_drm_ioctl(struct file *filp,
		      unsigned int cmd, unsigned long arg)
{
	struct drm_file *file_priv = filp->private_data;
	struct drm_device *dev;
	long ret;
	dev = file_priv->minor->dev;
	ret = pm_runtime_get_sync(dev->dev);
	if (ret < 0)
		return ret;

	ret = drm_ioctl(filp, cmd, arg);
	
	pm_runtime_mark_last_busy(dev->dev);
	pm_runtime_put_autosuspend(dev->dev);
	return ret;
}

static const struct dev_pm_ops radeon_pm_ops = {
	.suspend = radeon_pmops_suspend,
	.resume = radeon_pmops_resume,
	.freeze = radeon_pmops_freeze,
	.thaw = radeon_pmops_thaw,
	.poweroff = radeon_pmops_freeze,
	.restore = radeon_pmops_resume,
	.runtime_suspend = radeon_pmops_runtime_suspend,
	.runtime_resume = radeon_pmops_runtime_resume,
	.runtime_idle = radeon_pmops_runtime_idle,
};

static const struct file_operations radeon_driver_kms_fops = {
	.owner = THIS_MODULE,
	.open = drm_open,
	.release = drm_release,
	.unlocked_ioctl = radeon_drm_ioctl,
	.mmap = radeon_mmap,
	.poll = drm_poll,
	.read = drm_read,
#ifdef CONFIG_COMPAT
	.compat_ioctl = radeon_kms_compat_ioctl,
#endif
};

static struct drm_driver kms_driver = {
	.driver_features =
	    DRIVER_USE_AGP |
	    DRIVER_HAVE_IRQ | DRIVER_IRQ_SHARED | DRIVER_GEM |
	    DRIVER_PRIME | DRIVER_RENDER,
	.load = radeon_driver_load_kms,
	.open = radeon_driver_open_kms,
	.preclose = radeon_driver_preclose_kms,
	.postclose = radeon_driver_postclose_kms,
	.lastclose = radeon_driver_lastclose_kms,
	.set_busid = drm_pci_set_busid,
	.unload = radeon_driver_unload_kms,
	.get_vblank_counter = radeon_get_vblank_counter_kms,
	.enable_vblank = radeon_enable_vblank_kms,
	.disable_vblank = radeon_disable_vblank_kms,
	.get_vblank_timestamp = radeon_get_vblank_timestamp_kms,
	.get_scanout_position = radeon_get_crtc_scanoutpos,
	.irq_preinstall = radeon_driver_irq_preinstall_kms,
	.irq_postinstall = radeon_driver_irq_postinstall_kms,
	.irq_uninstall = radeon_driver_irq_uninstall_kms,
	.irq_handler = radeon_driver_irq_handler_kms,
	.ioctls = radeon_ioctls_kms,
	.gem_free_object_unlocked = radeon_gem_object_free,
	.gem_open_object = radeon_gem_object_open,
	.gem_close_object = radeon_gem_object_close,
	.dumb_create = radeon_mode_dumb_create,
	.dumb_map_offset = radeon_mode_dumb_mmap,
	.dumb_destroy = drm_gem_dumb_destroy,
	.fops = &radeon_driver_kms_fops,

	.prime_handle_to_fd = drm_gem_prime_handle_to_fd,
	.prime_fd_to_handle = drm_gem_prime_fd_to_handle,
	.gem_prime_export = radeon_gem_prime_export,
	.gem_prime_import = drm_gem_prime_import,
	.gem_prime_pin = radeon_gem_prime_pin,
	.gem_prime_unpin = radeon_gem_prime_unpin,
	.gem_prime_res_obj = radeon_gem_prime_res_obj,
	.gem_prime_get_sg_table = radeon_gem_prime_get_sg_table,
	.gem_prime_import_sg_table = radeon_gem_prime_import_sg_table,
	.gem_prime_vmap = radeon_gem_prime_vmap,
	.gem_prime_vunmap = radeon_gem_prime_vunmap,

	.name = DRIVER_NAME,
	.desc = DRIVER_DESC,
	.date = DRIVER_DATE,
	.major = KMS_DRIVER_MAJOR,
	.minor = KMS_DRIVER_MINOR,
	.patchlevel = KMS_DRIVER_PATCHLEVEL,
};

static struct drm_driver *driver;
static struct pci_driver *pdriver;

static struct pci_driver radeon_kms_pci_driver = {
	.name = DRIVER_NAME,
	.id_table = pciidlist,
	.probe = radeon_pci_probe,
	.remove = radeon_pci_remove,
	.shutdown = radeon_pci_shutdown,
	.driver.pm = &radeon_pm_ops,
};

static int __init radeon_init(void)
{
	if (vgacon_text_force() && radeon_modeset == -1) {
		DRM_INFO("VGACON disable radeon kernel modesetting.\n");
		radeon_modeset = 0;
	}
	/* set to modesetting by default if not nomodeset */
	if (radeon_modeset == -1)
		radeon_modeset = 1;

	if (radeon_modeset == 1) {
		DRM_INFO("radeon kernel modesetting enabled.\n");
		driver = &kms_driver;
		pdriver = &radeon_kms_pci_driver;
		driver->driver_features |= DRIVER_MODESET;
		driver->num_ioctls = radeon_max_kms_ioctl;
		radeon_register_atpx_handler();

	} else {
		DRM_ERROR("No UMS support in radeon module!\n");
		return -EINVAL;
	}

	/* let modprobe override vga console setting */
	return drm_pci_init(driver, pdriver);
}

static void __exit radeon_exit(void)
{
	radeon_kfd_fini();
	drm_pci_exit(driver, pdriver);
	radeon_unregister_atpx_handler();
}

module_init(radeon_init);
module_exit(radeon_exit);

MODULE_AUTHOR(DRIVER_AUTHOR);
MODULE_DESCRIPTION(DRIVER_DESC);
MODULE_LICENSE("GPL and additional rights");<|MERGE_RESOLUTION|>--- conflicted
+++ resolved
@@ -96,16 +96,10 @@
  *   2.45.0 - Allow setting shader registers using DMA/COPY packet3 on SI
  *   2.46.0 - Add PFP_SYNC_ME support on evergreen
  *   2.47.0 - Add UVD_NO_OP register support
-<<<<<<< HEAD
- */
-#define KMS_DRIVER_MAJOR	2
-#define KMS_DRIVER_MINOR	47
-=======
  *   2.48.0 - TA_CS_BC_BASE_ADDR allowed on SI
  */
 #define KMS_DRIVER_MAJOR	2
 #define KMS_DRIVER_MINOR	48
->>>>>>> d06e622d
 #define KMS_DRIVER_PATCHLEVEL	0
 int radeon_driver_load_kms(struct drm_device *dev, unsigned long flags);
 int radeon_driver_unload_kms(struct drm_device *dev);
